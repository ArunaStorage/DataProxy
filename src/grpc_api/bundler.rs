use crate::{
    caching::{auth::get_token_from_md, cache::Cache},
    helpers::sign_download_url,
    structs::{DbPermissionLevel, Endpoint, Object, ObjectType, Origin, ALL_RIGHTS_RESERVED},
    trace_err,
};
use aruna_rust_api::api::{
    dataproxy::services::v2::{
        bundler_service_server::BundlerService, CreateBundleRequest, CreateBundleResponse,
        DeleteBundleRequest, DeleteBundleResponse,
    },
    storage::models::v2::{DataClass, KeyValue, KeyValueVariant, Status},
};
use diesel_ulid::DieselUlid;
use std::{
    collections::{HashMap, HashSet},
    str::FromStr,
    sync::Arc,
};
use tracing::{error, trace};

pub struct BundlerServiceImpl {
    pub cache: Arc<Cache>,
    pub endpoint_url: String,
    pub ssl: bool,
}

impl BundlerServiceImpl {
    #[tracing::instrument(level = "trace", skip(cache))]
    pub fn new(cache: Arc<Cache>, endpoint_url: String, ssl: bool) -> Self {
        Self {
            cache,
            endpoint_url,
            ssl,
        }
    }
}

#[tonic::async_trait]
impl BundlerService for BundlerServiceImpl {
    #[tracing::instrument(level = "trace", skip(self, request))]
    async fn create_bundle(
        &self,
        request: tonic::Request<CreateBundleRequest>,
    ) -> std::result::Result<tonic::Response<CreateBundleResponse>, tonic::Status> {
        let (trels, access_key, secret_key) = if let Some(a) = self.cache.auth.read().await.as_ref()
        {
            let token = trace_err!(get_token_from_md(request.metadata()))
                .map_err(|e| tonic::Status::unauthenticated(e.to_string()))?;

            let (u, tid) = trace_err!(a.check_permissions(&token)).map_err(|e| {
                tonic::Status::unauthenticated(format!("Unable to authenticate user: {}", e))
            })?;
            let access_key = if let Some(t_id) = tid {
                t_id
            } else {
                u.to_string()
            };
            let mut check_vec = Vec::new();
            let mut trels = Vec::new();
            for id in request.get_ref().resource_ids.iter() {
                let ulid = trace_err!(DieselUlid::from_str(id.as_str()))
                    .map_err(|_| tonic::Status::invalid_argument("Unable to parse ULID"))?;

                let (ids, trel) = trace_err!(self.cache.get_resource_ids_from_id(ulid))
                    .map_err(|_| tonic::Status::invalid_argument("Unable to parse ULID"))?;
                check_vec.push(ids);
                trels.push(trel);
            }
            let secret_key = trace_err!(trace_err!(a.check_ids(
                &check_vec,
                &access_key,
                crate::structs::DbPermissionLevel::Write,
                true,
            ))
            .map_err(|_| { tonic::Status::unauthenticated("Unable to authenticate user") })?
            .ok_or_else(|| tonic::Status::unauthenticated("Unable to authenticate user")))?;

            (trels, access_key, secret_key)
        } else {
            return Err(tonic::Status::unauthenticated(
                "Unable to authenticate user",
            ));
        };

        let request = request.into_inner();

        let kvs = if let Some(expires) = request.expires_at {
            vec![KeyValue {
                key: "app.aruna-storage.org/expires_at".to_string(),
                value: expires.to_string(),
                variant: KeyValueVariant::Label as i32,
            }]
        } else {
            Vec::new()
        };

        let bundle_id = DieselUlid::generate();
        let id = if let Some(auth) = self.cache.auth.read().await.as_ref() {
            auth.self_id
        } else {
            trace!("AuthorizationHandler could not provide self_id");
            return Err(tonic::Status::internal("Internal conversion error"));
        };
        let ep = Endpoint {
            id,
            variant: crate::structs::SyncVariant::PartialSync(Origin::BundleId(bundle_id)),
            status: None,
        };
        let bundler_object = Object {
            id: bundle_id,
            name: request.filename.clone(),
            key_values: kvs,
            object_status: Status::Available,
            data_class: DataClass::Workspace,
            object_type: ObjectType::Bundle,
            hashes: HashMap::default(),
            metadata_license: ALL_RIGHTS_RESERVED.to_string(), // Default for now
            data_license: ALL_RIGHTS_RESERVED.to_string(),     // Default for now
            dynamic: false,
            children: Some(HashSet::from_iter(trels)),
            parents: None,
            synced: true,
<<<<<<< HEAD
            endpoints: vec![ep],
=======
            created_at: Some(chrono::Utc::now().naive_utc()), // Now for default
>>>>>>> c295320b
        };

        trace_err!(self.cache.upsert_object(bundler_object, None).await)
            .map_err(|_| tonic::Status::internal("Bundle object upsert failed"))?;

        trace_err!(
            self.cache
                .add_permission_to_access_key(&access_key, (bundle_id, DbPermissionLevel::Admin))
                .await
        )
        .map_err(|_| tonic::Status::internal("User permission modification failed"))?;

        let response = CreateBundleResponse {
            bundle_url: trace_err!(sign_download_url(
                &access_key,
                &secret_key,
                self.ssl,
                "bundles",
                &format!("{}/{}", &bundle_id.to_string(), request.filename),
                self.endpoint_url.as_str(),
            ))
            .map_err(|_| tonic::Status::internal("Failed to presign bundle download url"))?,
            bundle_id: bundle_id.to_string(),
        };

        Ok(tonic::Response::new(response))
    }

    #[tracing::instrument(level = "trace", skip(self, request))]
    async fn delete_bundle(
        &self,
        request: tonic::Request<DeleteBundleRequest>,
    ) -> std::result::Result<tonic::Response<DeleteBundleResponse>, tonic::Status> {
        if let Some(a) = self.cache.auth.read().await.as_ref() {
            let token = trace_err!(get_token_from_md(request.metadata()))
                .map_err(|e| tonic::Status::unauthenticated(e.to_string()))?;

            let (u, tid) = trace_err!(a.check_permissions(&token))
                .map_err(|_| tonic::Status::unauthenticated("Unable to authenticate user"))?;

            let access_key = if let Some(t_id) = tid {
                t_id
            } else {
                u.to_string()
            };

            let user = self
                .cache
                .users
                .get(&access_key)
                .ok_or_else(|| tonic::Status::unauthenticated("Unable to authenticate user"))?;

            let bundle_id = trace_err!(DieselUlid::from_str(request.get_ref().bundle_id.as_str()))
                .map_err(|_| tonic::Status::invalid_argument("Unable to parse BundleID"))?;

            if let Some(perm) = user.value().permissions.get(&bundle_id) {
                if *perm == DbPermissionLevel::Admin {
                    trace_err!(self.cache.delete_object(bundle_id).await)
                        .map_err(|_| tonic::Status::internal("Bundle deletion failed"))?;

                    return Ok(tonic::Response::new(DeleteBundleResponse {}));
                }
            }
        }

        error!("Unable to authenticate user");
        return Err(tonic::Status::unauthenticated(
            "Unable to authenticate user",
        ));
    }
}<|MERGE_RESOLUTION|>--- conflicted
+++ resolved
@@ -121,11 +121,8 @@
             children: Some(HashSet::from_iter(trels)),
             parents: None,
             synced: true,
-<<<<<<< HEAD
             endpoints: vec![ep],
-=======
             created_at: Some(chrono::Utc::now().naive_utc()), // Now for default
->>>>>>> c295320b
         };
 
         trace_err!(self.cache.upsert_object(bundler_object, None).await)
