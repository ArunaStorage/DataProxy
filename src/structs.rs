use crate::database::persistence::{GenericBytes, Table, WithGenericBytes};
use anyhow::anyhow;
use anyhow::Result;
use aruna_rust_api::api::storage::models::v2::Collection;
use aruna_rust_api::api::storage::models::v2::Dataset;
use aruna_rust_api::api::storage::models::v2::{
    relation::Relation, DataClass, InternalRelationVariant, KeyValue, Object as GrpcObject,
    PermissionLevel, Project, RelationDirection, Status,
};
use aruna_rust_api::api::storage::services::v2::CreateCollectionRequest;
use aruna_rust_api::api::storage::services::v2::CreateDatasetRequest;
use aruna_rust_api::api::storage::services::v2::CreateObjectRequest;
use aruna_rust_api::api::storage::services::v2::CreateProjectRequest;
use aruna_rust_api::api::storage::services::v2::Pubkey;
use diesel_ulid::DieselUlid;
use http::Method;
use s3s::dto::CreateBucketInput;
use s3s::path::S3Path;
use serde::{Deserialize, Serialize};
use std::{
    collections::{HashMap, HashSet},
    str::FromStr,
};
use std::slice::Iter;
use crate::caching::cache::ResourceIds;

#[derive(Serialize, Deserialize, Debug, PartialEq, Eq, PartialOrd, Ord, Clone)]
pub enum DbPermissionLevel {
    DENY,
    NONE,
    READ,
    APPEND,
    WRITE,
    ADMIN,
}

impl From<&Method> for DbPermissionLevel {
    fn from(method: &Method) -> Self {
        match *method {
            Method::GET | Method::OPTIONS => DbPermissionLevel::READ,
            Method::POST => DbPermissionLevel::APPEND,
            Method::PUT | Method::DELETE => DbPermissionLevel::WRITE,
            _ => DbPermissionLevel::ADMIN,
        }
    }
}

#[derive(Debug, Clone, PartialEq, Serialize, Deserialize)]
pub struct User {
    pub access_key: String,
    pub user_id: DieselUlid,
    pub secret: String,
    pub permissions: HashMap<DieselUlid, DbPermissionLevel>,
}

#[derive(Debug, Clone, PartialEq, Serialize, Deserialize)]
pub enum ObjectType {
    PROJECT,
    COLLECTION,
    DATASET,
    OBJECT,
}

#[derive(Debug, Clone, PartialEq, Serialize, Deserialize)]
pub struct ObjectLocation {
    pub id: DieselUlid,
    pub bucket: String,
    pub key: String,
    pub encryption_key: Option<String>,
    pub compressed: bool,
    pub raw_content_len: i64,
    pub disk_content_len: i64,
}

#[derive(Debug, Clone, PartialEq, Serialize, Deserialize)]
pub struct Object {
    pub id: DieselUlid,
    pub name: String,
    pub key_values: Vec<KeyValue>,
    pub object_status: Status,
    pub data_class: DataClass,
    pub object_type: ObjectType,
    pub hashes: HashMap<String, String>,
    pub dynamic: bool,
    pub children: HashSet<DieselUlid>,
    pub parents: HashSet<DieselUlid>,
    pub synced: bool,
}

#[derive(Debug, Clone, PartialEq, Eq, PartialOrd, Ord)]
pub struct PartETag {
    pub part_number: i32,
    pub etag: String,
}

#[derive(Debug, Clone, PartialEq, Eq, PartialOrd, Ord, Serialize, Deserialize)]
pub struct PubKey {
    pub id: i32,
    pub key: String,
    pub is_proxy: bool,
}

impl From<Pubkey> for PubKey {
    fn from(value: Pubkey) -> Self {
        Self {
            id: value.id,
            key: value.key,
            is_proxy: value.location.contains("proxy"),
        }
    }
}

impl TryFrom<GenericBytes<i32>> for PubKey {
    type Error = anyhow::Error;
    fn try_from(value: GenericBytes<i32>) -> Result<Self, Self::Error> {
        Ok(bincode::deserialize(&value.data)?)
    }
}

impl TryInto<GenericBytes<i32>> for PubKey {
    type Error = anyhow::Error;
    fn try_into(self) -> Result<GenericBytes<i32>, Self::Error> {
        let data = bincode::serialize(&self)?;
        Ok(GenericBytes {
            id: self.id,
            data: data.into(),
            table: Self::get_table(),
        })
    }
}

impl WithGenericBytes<i32> for PubKey {
    fn get_table() -> Table {
        Table::PubKeys
    }
}

impl TryFrom<GenericBytes<DieselUlid>> for Object {
    type Error = anyhow::Error;
    fn try_from(value: GenericBytes<DieselUlid>) -> Result<Self, Self::Error> {
        Ok(bincode::deserialize(&value.data)?)
    }
}

impl TryInto<GenericBytes<DieselUlid>> for Object {
    type Error = anyhow::Error;
    fn try_into(self) -> Result<GenericBytes<DieselUlid>, Self::Error> {
        let data = bincode::serialize(&self)?;
        Ok(GenericBytes {
            id: self.id,
            data: data.into(),
            table: Self::get_table(),
        })
    }
}

impl WithGenericBytes<DieselUlid> for Object {
    fn get_table() -> Table {
        Table::Objects
    }
}

impl TryFrom<GenericBytes<DieselUlid>> for ObjectLocation {
    type Error = anyhow::Error;
    fn try_from(value: GenericBytes<DieselUlid>) -> Result<Self, Self::Error> {
        Ok(bincode::deserialize(&value.data)?)
    }
}

impl TryInto<GenericBytes<DieselUlid>> for ObjectLocation {
    type Error = anyhow::Error;
    fn try_into(self) -> Result<GenericBytes<DieselUlid>, Self::Error> {
        let data = bincode::serialize(&self)?;
        Ok(GenericBytes {
            id: self.id,
            data: data.into(),
            table: Self::get_table(),
        })
    }
}

impl WithGenericBytes<DieselUlid> for ObjectLocation {
    fn get_table() -> Table {
        Table::ObjectLocations
    }
}

impl TryFrom<GenericBytes<String>> for User {
    type Error = Box<dyn std::error::Error + Send + Sync + 'static>;
    fn try_from(value: GenericBytes<String>) -> Result<Self, Self::Error> {
        Ok(bincode::deserialize(&value.data)?)
    }
}

impl TryInto<GenericBytes<String>> for User {
    type Error = Box<dyn std::error::Error + Send + Sync + 'static>;
    fn try_into(self) -> Result<GenericBytes<String>, Self::Error> {
        let data = bincode::serialize(&self)?;
        Ok(GenericBytes {
            id: self.access_key,
            data: data.into(),
            table: Self::get_table(),
        })
    }
}

impl WithGenericBytes<String> for User {
    fn get_table() -> Table {
        Table::Users
    }
}

impl From<PermissionLevel> for DbPermissionLevel {
    fn from(level: PermissionLevel) -> Self {
        match level {
            PermissionLevel::Read => DbPermissionLevel::READ,
            PermissionLevel::Append => DbPermissionLevel::APPEND,
            PermissionLevel::Write => DbPermissionLevel::WRITE,
            PermissionLevel::Admin => DbPermissionLevel::ADMIN,
            _ => DbPermissionLevel::NONE,
        }
    }
}

impl TryFrom<Project> for Object {
    type Error = anyhow::Error;
    fn try_from(value: Project) -> Result<Self, Self::Error> {
<<<<<<< HEAD
        let filtered_relations = relations_from_iter(value
            .relations
            .iter())?;
=======
        let (inbound, outbound): (Vec<Result<_>>, Vec<Result<_>>) = value
            .relations
            .iter()
            .filter_map(|x| {
                if let Some(rel) = &x.relation {
                    match rel {
                        Relation::Internal(var) => {
                            if var.defined_variant() == InternalRelationVariant::BelongsTo {
                                match var.direction() {
                                    RelationDirection::Inbound => {
                                        match DieselUlid::from_str(&var.resource_id) {
                                            Ok(id) => Some(Ok((id, true))),
                                            Err(e) => {
                                                println!("Error: {}", e);
                                                Some(Err(anyhow!("Invalid ULID")))
                                            }
                                        }
                                    }
                                    RelationDirection::Outbound => {
                                        match DieselUlid::from_str(&var.resource_id) {
                                            Ok(id) => Some(Ok((id, false))),
                                            Err(e) => {
                                                println!("Error: {}", e);
                                                Some(Err(anyhow!("Invalid ULID")))
                                            }
                                        }
                                    }
                                    _ => None,
                                }
                            } else {
                                None
                            }
                        }
                        _ => None,
                    }
                } else {
                    None
                }
            })
            .partition(|e| match e {
                Ok((_, inbound)) => *inbound,
                _ => false,
            });

        let inbounds = inbound
            .into_iter()
            .map(|e| e.map(|(id, _)| id))
            .collect::<Result<HashSet<DieselUlid>>>()?;
        let outbounds = outbound
            .into_iter()
            .map(|e| e.map(|(id, _)| id))
            .collect::<Result<HashSet<DieselUlid>>>()?;
>>>>>>> cc4b4fc6

        Ok(Object {
            id: DieselUlid::from_str(&value.id)?,
            name: value.name.to_string(),
            key_values: value.key_values.clone(),
            object_status: value.status(),
            data_class: value.data_class(),
            object_type: ObjectType::PROJECT,
            hashes: HashMap::default(),
            dynamic: value.dynamic,
            parents: inbounds,
            children: outbounds,
            synced: false,
        })
    }
}

impl TryFrom<Collection> for Object {
    type Error = anyhow::Error;
    fn try_from(value: Collection) -> Result<Self, Self::Error> {
<<<<<<< HEAD
        let filtered_relations = relations_from_iter(value
            .relations
            .iter())?;
=======
        let (inbound, outbound): (Vec<Result<_>>, Vec<Result<_>>) = value
            .relations
            .iter()
            .filter_map(|x| {
                if let Some(rel) = &x.relation {
                    match rel {
                        Relation::Internal(var) => {
                            if var.defined_variant() == InternalRelationVariant::BelongsTo {
                                match var.direction() {
                                    RelationDirection::Inbound => {
                                        match DieselUlid::from_str(&var.resource_id) {
                                            Ok(id) => Some(Ok((id, true))),
                                            Err(e) => {
                                                println!("Error: {}", e);
                                                Some(Err(anyhow!("Invalid ULID")))
                                            }
                                        }
                                    }
                                    RelationDirection::Outbound => {
                                        match DieselUlid::from_str(&var.resource_id) {
                                            Ok(id) => Some(Ok((id, false))),
                                            Err(e) => {
                                                println!("Error: {}", e);
                                                Some(Err(anyhow!("Invalid ULID")))
                                            }
                                        }
                                    }
                                    _ => None,
                                }
                            } else {
                                None
                            }
                        }
                        _ => None,
                    }
                } else {
                    None
                }
            })
            .partition(|e| match e {
                Ok((_, inbound)) => *inbound,
                _ => false,
            });

        let inbounds = inbound
            .into_iter()
            .map(|e| e.map(|(id, _)| id))
            .collect::<Result<HashSet<DieselUlid>>>()?;
        let outbounds = outbound
            .into_iter()
            .map(|e| e.map(|(id, _)| id))
            .collect::<Result<HashSet<DieselUlid>>>()?;
>>>>>>> cc4b4fc6

        Ok(Object {
            id: DieselUlid::from_str(&value.id)?,
            name: value.name.to_string(),
            key_values: value.key_values.clone(),
            object_status: value.status(),
            data_class: value.data_class(),
            object_type: ObjectType::COLLECTION,
            hashes: HashMap::default(),
            dynamic: value.dynamic,
            parents: inbounds,
            children: outbounds,
            synced: false,
        })
    }
}

impl TryFrom<Dataset> for Object {
    type Error = anyhow::Error;
    fn try_from(value: Dataset) -> Result<Self, Self::Error> {
<<<<<<< HEAD
        let _test: Iter<aruna_rust_api::api::storage::models::v2::Relation> = value.relations.iter();
        let filtered_relations = relations_from_iter(value
            .relations
            .iter())?;
=======
        let (inbound, outbound): (Vec<Result<_>>, Vec<Result<_>>) = value
            .relations
            .iter()
            .filter_map(|x| {
                if let Some(rel) = &x.relation {
                    match rel {
                        Relation::Internal(var) => {
                            if var.defined_variant() == InternalRelationVariant::BelongsTo {
                                match var.direction() {
                                    RelationDirection::Inbound => {
                                        match DieselUlid::from_str(&var.resource_id) {
                                            Ok(id) => Some(Ok((id, true))),
                                            Err(e) => {
                                                println!("Error: {}", e);
                                                Some(Err(anyhow!("Invalid ULID")))
                                            }
                                        }
                                    }
                                    RelationDirection::Outbound => {
                                        match DieselUlid::from_str(&var.resource_id) {
                                            Ok(id) => Some(Ok((id, false))),
                                            Err(e) => {
                                                println!("Error: {}", e);
                                                Some(Err(anyhow!("Invalid ULID")))
                                            }
                                        }
                                    }
                                    _ => None,
                                }
                            } else {
                                None
                            }
                        }
                        _ => None,
                    }
                } else {
                    None
                }
            })
            .partition(|e| match e {
                Ok((_, inbound)) => *inbound,
                _ => false,
            });

        let inbounds = inbound
            .into_iter()
            .map(|e| e.map(|(id, _)| id))
            .collect::<Result<HashSet<DieselUlid>>>()?;
        let outbounds = outbound
            .into_iter()
            .map(|e| e.map(|(id, _)| id))
            .collect::<Result<HashSet<DieselUlid>>>()?;

>>>>>>> cc4b4fc6
        Ok(Object {
            id: DieselUlid::from_str(&value.id)?,
            name: value.name.to_string(),
            key_values: value.key_values.clone(),
            object_status: value.status(),
            data_class: value.data_class(),
            object_type: ObjectType::DATASET,
            hashes: HashMap::default(),
            dynamic: value.dynamic,
            parents: inbounds,
            children: outbounds,
            synced: false,
        })
    }
}

impl TryFrom<GrpcObject> for Object {
    type Error = anyhow::Error;
    fn try_from(value: GrpcObject) -> Result<Self, Self::Error> {
<<<<<<< HEAD
        let filtered_relations = relations_from_iter(value
            .relations
            .iter())?;
=======
        let (inbound, outbound): (Vec<Result<_>>, Vec<Result<_>>) = value
            .relations
            .iter()
            .filter_map(|x| {
                if let Some(rel) = &x.relation {
                    match rel {
                        Relation::Internal(var) => {
                            if var.defined_variant() == InternalRelationVariant::BelongsTo {
                                match var.direction() {
                                    RelationDirection::Inbound => {
                                        match DieselUlid::from_str(&var.resource_id) {
                                            Ok(id) => Some(Ok((id, true))),
                                            Err(e) => {
                                                println!("Error: {}", e);
                                                Some(Err(anyhow!("Invalid ULID")))
                                            }
                                        }
                                    }
                                    RelationDirection::Outbound => {
                                        match DieselUlid::from_str(&var.resource_id) {
                                            Ok(id) => Some(Ok((id, false))),
                                            Err(e) => {
                                                println!("Error: {}", e);
                                                Some(Err(anyhow!("Invalid ULID")))
                                            }
                                        }
                                    }
                                    _ => None,
                                }
                            } else {
                                None
                            }
                        }
                        _ => None,
                    }
                } else {
                    None
                }
            })
            .partition(|e| match e {
                Ok((_, inbound)) => *inbound,
                _ => false,
            });

        let inbounds = inbound
            .into_iter()
            .map(|e| e.map(|(id, _)| id))
            .collect::<Result<HashSet<DieselUlid>>>()?;
        let outbounds = outbound
            .into_iter()
            .map(|e| e.map(|(id, _)| id))
            .collect::<Result<HashSet<DieselUlid>>>()?;
>>>>>>> cc4b4fc6

        Ok(Object {
            id: DieselUlid::from_str(&value.id)?,
            name: value.name.to_string(),
            key_values: value.key_values.clone(),
            object_status: value.status(),
            data_class: value.data_class(),
            object_type: ObjectType::OBJECT,
            hashes: HashMap::default(),
            dynamic: value.dynamic,
            parents: inbounds,
            children: outbounds,
            synced: false,
        })
    }
}

<<<<<<< HEAD
impl From<&ResourceIds> for DieselUlid {
    fn from(value: &ResourceIds) -> Self {
       match value {
           ResourceIds::Project(id) => *id,
           ResourceIds::Collection(_, id) => *id,
           ResourceIds::Dataset(_, _,id) => *id,
           ResourceIds::Object(_,_,_,id) => *id,
       }
    }
}

fn relations_from_iter(iter: Iter<aruna_rust_api::api::storage::models::v2::Relation>) -> Result<HashSet<DieselUlid>> {
    iter.filter_map(|x: &aruna_rust_api::api::storage::models::v2::Relation| -> Option<Result<DieselUlid>> {
        if let Some(Relation::Internal(var)) = &x.relation {
            if var.defined_variant() == InternalRelationVariant::BelongsTo
                && var.direction() == RelationDirection::Outbound {
                let id = DieselUlid::from_str(&var.resource_id).map_err(|_|anyhow!("Decoding error"));
                Some(id)
            } else {
                None
            }
        } else {
            None
        }
    }).collect::<Result<HashSet<DieselUlid>>>()
=======
impl From<Object> for CreateProjectRequest {
    fn from(value: Object) -> Self {
        CreateProjectRequest {
            name: value.name,
            description: "".to_string(),
            key_values: vec![],
            external_relations: vec![],
            data_class: value.data_class.into(),
        }
    }
}

impl From<Object> for CreateCollectionRequest {
    fn from(value: Object) -> Self {
        CreateCollectionRequest {
            name: value.name,
            description: "".to_string(),
            key_values: vec![],
            external_relations: vec![],
            data_class: value.data_class.into(),
            parent: value.parents.iter().next().map(|x| aruna_rust_api::api::storage::services::v2::create_collection_request::Parent::ProjectId(x.to_string())),
        }
    }
}

impl From<Object> for CreateDatasetRequest {
    fn from(value: Object) -> Self {
        CreateDatasetRequest {
            name: value.name,
            description: "".to_string(),
            key_values: vec![],
            external_relations: vec![],
            data_class: value.data_class.into(),
            parent: value.parents.iter().next().map(|x| aruna_rust_api::api::storage::services::v2::create_dataset_request::Parent::ProjectId(x.to_string())),
        }
    }
}

impl From<CreateBucketInput> for Object {
    fn from(value: CreateBucketInput) -> Self {
        Object {
            id: DieselUlid::generate(),
            name: value.bucket,
            key_values: vec![],
            object_status: Status::Available,
            data_class: DataClass::Private,
            object_type: ObjectType::PROJECT,
            hashes: HashMap::default(),
            dynamic: false,
            parents: HashSet::default(),
            children: HashSet::default(),
            synced: false,
        }
    }
}

impl From<Object> for CreateObjectRequest {
    fn from(value: Object) -> Self {
        CreateObjectRequest {
            name: value.name,
            description: "".to_string(),
            key_values: vec![],
            external_relations: vec![],
            data_class: value.data_class.into(),
            parent: value.parents.iter().next().map(|x| aruna_rust_api::api::storage::services::v2::create_object_request::Parent::ProjectId(x.to_string())),
            hashes: vec![],
        }
    }
}

#[derive(Debug, Clone, Hash, PartialEq, Eq, Ord)]
pub enum ResourceString {
    Project(String),
    Collection(String, String),
    Dataset(String, Option<String>, String),
    Object(String, Option<String>, Option<String>, String),
}

impl PartialOrd for ResourceString {
    fn partial_cmp(&self, other: &Self) -> Option<std::cmp::Ordering> {
        match self {
            ResourceString::Project(_) => match other {
                ResourceString::Project(_) => Some(std::cmp::Ordering::Equal),
                _ => Some(std::cmp::Ordering::Greater),
            },
            ResourceString::Collection(_, _) => match other {
                ResourceString::Project(_) => Some(std::cmp::Ordering::Less),
                ResourceString::Collection(_, _) => Some(std::cmp::Ordering::Equal),
                _ => Some(std::cmp::Ordering::Greater),
            },
            ResourceString::Dataset(_, _, _) => match other {
                ResourceString::Project(_) => Some(std::cmp::Ordering::Less),
                ResourceString::Collection(_, _) => Some(std::cmp::Ordering::Less),
                ResourceString::Dataset(_, _, _) => Some(std::cmp::Ordering::Equal),
                _ => Some(std::cmp::Ordering::Greater),
            },
            ResourceString::Object(_, _, _, _) => match other {
                ResourceString::Project(_) => Some(std::cmp::Ordering::Less),
                ResourceString::Collection(_, _) => Some(std::cmp::Ordering::Less),
                ResourceString::Dataset(_, _, _) => Some(std::cmp::Ordering::Less),
                ResourceString::Object(_, _, _, _) => Some(std::cmp::Ordering::Equal),
            },
        }
    }
}

#[derive(Debug, Clone, Hash, PartialEq, PartialOrd, Eq, Ord)]
pub struct ResourceStrings(pub Vec<ResourceString>);

#[derive(Debug, Clone, Hash, PartialEq, Eq, PartialOrd, Ord, Default)]
pub struct Missing {
    pub p: Option<String>,
    pub c: Option<String>,
    pub d: Option<String>,
    pub o: Option<String>,
}

// s3://foo/bar/baz

impl ResourceStrings {
    pub fn permutate(mut self) -> (Vec<ResourceString>, Vec<(ResourceString, Missing)>) {
        let mut orig = Vec::new();
        let mut permutations = Vec::new();

        for x in self.0.drain(..) {
            match x {
                ResourceString::Project(p) => {
                    orig.push(ResourceString::Project(p.clone()));
                }
                ResourceString::Collection(p, c) => {
                    orig.push(ResourceString::Collection(p.clone(), c.clone()));
                    permutations.push((
                        ResourceString::Project(p.clone()),
                        Missing {
                            c: Some(c.clone()),
                            ..Default::default()
                        },
                    ));
                }
                ResourceString::Dataset(p, c, d) => {
                    orig.push(ResourceString::Dataset(p.clone(), c.clone(), d.clone()));
                    if let Some(c) = c {
                        permutations.push((
                            ResourceString::Collection(p.clone(), c.clone()),
                            Missing {
                                d: Some(d.clone()),
                                ..Default::default()
                            },
                        ));
                        permutations.push((
                            ResourceString::Project(p.clone()),
                            Missing {
                                c: Some(c.clone()),
                                d: Some(d.clone()),
                                ..Default::default()
                            },
                        ));
                    }
                    permutations.push((
                        ResourceString::Project(p.clone()),
                        Missing {
                            d: Some(d.clone()),
                            ..Default::default()
                        },
                    ));
                }
                ResourceString::Object(p, c, d, o) => {
                    orig.push(ResourceString::Object(
                        p.clone(),
                        c.clone(),
                        d.clone(),
                        o.clone(),
                    ));
                    if let Some(c) = &c {
                        permutations.push((
                            ResourceString::Project(p.clone()),
                            Missing {
                                c: Some(c.clone()),
                                o: Some(o.clone()),
                                ..Default::default()
                            },
                        ));

                        permutations.push((
                            ResourceString::Collection(p.clone(), c.clone()),
                            Missing {
                                o: Some(o.clone()),
                                ..Default::default()
                            },
                        ));

                        if let Some(d) = &d {
                            permutations.push((
                                ResourceString::Project(p.clone()),
                                Missing {
                                    c: Some(c.clone()),
                                    d: Some(d.clone()),
                                    o: Some(o.clone()),
                                    ..Default::default()
                                },
                            ));

                            permutations.push((
                                ResourceString::Collection(p.clone(), c.clone()),
                                Missing {
                                    d: Some(d.clone()),
                                    o: Some(o.clone()),
                                    ..Default::default()
                                },
                            ));

                            permutations.push((
                                ResourceString::Dataset(p.clone(), Some(c.clone()), d.clone()),
                                Missing {
                                    c: Some(c.clone()),
                                    d: Some(d.clone()),
                                    o: Some(o.clone()),
                                    ..Default::default()
                                },
                            ));
                        }
                    } else if let Some(d) = &d {
                        permutations.push((
                            ResourceString::Project(p.clone()),
                            Missing {
                                d: Some(d.clone()),
                                o: Some(o.clone()),
                                ..Default::default()
                            },
                        ));

                        permutations.push((
                            ResourceString::Dataset(p.clone(), None, d.clone()),
                            Missing {
                                o: Some(o.clone()),
                                ..Default::default()
                            },
                        ));
                    }
                    permutations.push((
                        ResourceString::Project(p.clone()),
                        Missing {
                            o: Some(o.clone()),
                            ..Default::default()
                        },
                    ));
                }
            }
        }

        (orig, permutations)
    }
}

impl TryFrom<&S3Path> for ResourceStrings {
    type Error = anyhow::Error;
    fn try_from(value: &S3Path) -> Result<Self> {
        if let Some((b, k)) = value.as_object() {
            let mut results = Vec::new();

            // s3://foo/bar

            let pathvec = k.split('/').collect::<Vec<&str>>();
            match pathvec.len() {
                0 => {
                    results.push(ResourceString::Project(b.to_string()));
                }
                1 => {
                    results.push(ResourceString::Collection(
                        b.to_string(),
                        pathvec[0].to_string(),
                    ));
                    results.push(ResourceString::Dataset(
                        b.to_string(),
                        None,
                        pathvec[0].to_string(),
                    ));
                    results.push(ResourceString::Object(
                        b.to_string(),
                        None,
                        None,
                        pathvec[0].to_string(),
                    ));
                }
                2 => {
                    results.push(ResourceString::Dataset(
                        b.to_string(),
                        Some(pathvec[0].to_string()),
                        pathvec[1].to_string(),
                    ));
                    results.push(ResourceString::Object(
                        b.to_string(),
                        Some(pathvec[0].to_string()),
                        None,
                        pathvec[1].to_string(),
                    ));
                    results.push(ResourceString::Object(
                        b.to_string(),
                        None,
                        Some(pathvec[0].to_string()),
                        pathvec[1].to_string(),
                    ));
                }
                3 => {
                    results.push(ResourceString::Object(
                        b.to_string(),
                        Some(pathvec[0].to_string()),
                        Some(pathvec[1].to_string()),
                        pathvec[2].to_string(),
                    ));
                }
                _ => {
                    results.push(ResourceString::Object(
                        b.to_string(),
                        None,
                        None,
                        k.to_string(),
                    ));
                }
            }
            Ok(ResourceStrings(results))
        } else {
            Err(anyhow!("Invalid path"))
        }
    }
}

#[derive(Debug, Clone, Hash, PartialEq, PartialOrd, Eq, Ord)]
pub enum ResourceIds {
    Project(DieselUlid),
    Collection(DieselUlid, DieselUlid),
    Dataset(DieselUlid, Option<DieselUlid>, DieselUlid),
    Object(
        DieselUlid,
        Option<DieselUlid>,
        Option<DieselUlid>,
        DieselUlid,
    ),
}

impl PartialEq<DieselUlid> for ResourceIds {
    fn eq(&self, other: &DieselUlid) -> bool {
        match self {
            ResourceIds::Project(id) => id == other,
            ResourceIds::Collection(_, id) => id == other,
            ResourceIds::Dataset(_, _, id) => id == other,
            ResourceIds::Object(_, _, _, id) => id == other,
        }
    }
}

impl ResourceIds {
    pub fn get_id(&self) -> DieselUlid {
        match self {
            ResourceIds::Project(id) => *id,
            ResourceIds::Collection(_, id) => *id,
            ResourceIds::Dataset(_, _, id) => *id,
            ResourceIds::Object(_, _, _, id) => *id,
        }
    }

    pub fn check_if_in(&self, id: DieselUlid) -> bool {
        match self {
            ResourceIds::Project(pid) => pid == &id,
            ResourceIds::Collection(pid, cid) => pid == &id || cid == &id,
            ResourceIds::Dataset(pid, cid, did) => {
                pid == &id || cid.unwrap_or_default() == id || did == &id
            }
            ResourceIds::Object(pid, cid, did, oid) => {
                pid == &id
                    || cid.unwrap_or_default() == id
                    || did.unwrap_or_default() == id
                    || oid == &id
            }
        }
    }
}

#[derive(Clone)]
pub struct CheckAccessResult {
    pub resource_ids: ResourceIds,
    pub missing_resources: Option<Missing>,
    pub user_id: String,
    pub token_id: Option<String>,
    pub object: Object,
}

impl CheckAccessResult {
    pub fn new(
        resource_ids: ResourceIds,
        missing_resources: Option<Missing>,
        user_id: String,
        token_id: Option<String>,
        object: Object,
    ) -> Self {
        Self {
            resource_ids,
            missing_resources,
            user_id,
            token_id,
            object,
        }
    }
>>>>>>> cc4b4fc6
}<|MERGE_RESOLUTION|>--- conflicted
+++ resolved
@@ -225,11 +225,6 @@
 impl TryFrom<Project> for Object {
     type Error = anyhow::Error;
     fn try_from(value: Project) -> Result<Self, Self::Error> {
-<<<<<<< HEAD
-        let filtered_relations = relations_from_iter(value
-            .relations
-            .iter())?;
-=======
         let (inbound, outbound): (Vec<Result<_>>, Vec<Result<_>>) = value
             .relations
             .iter()
@@ -282,7 +277,6 @@
             .into_iter()
             .map(|e| e.map(|(id, _)| id))
             .collect::<Result<HashSet<DieselUlid>>>()?;
->>>>>>> cc4b4fc6
 
         Ok(Object {
             id: DieselUlid::from_str(&value.id)?,
@@ -303,11 +297,6 @@
 impl TryFrom<Collection> for Object {
     type Error = anyhow::Error;
     fn try_from(value: Collection) -> Result<Self, Self::Error> {
-<<<<<<< HEAD
-        let filtered_relations = relations_from_iter(value
-            .relations
-            .iter())?;
-=======
         let (inbound, outbound): (Vec<Result<_>>, Vec<Result<_>>) = value
             .relations
             .iter()
@@ -360,7 +349,6 @@
             .into_iter()
             .map(|e| e.map(|(id, _)| id))
             .collect::<Result<HashSet<DieselUlid>>>()?;
->>>>>>> cc4b4fc6
 
         Ok(Object {
             id: DieselUlid::from_str(&value.id)?,
@@ -381,12 +369,6 @@
 impl TryFrom<Dataset> for Object {
     type Error = anyhow::Error;
     fn try_from(value: Dataset) -> Result<Self, Self::Error> {
-<<<<<<< HEAD
-        let _test: Iter<aruna_rust_api::api::storage::models::v2::Relation> = value.relations.iter();
-        let filtered_relations = relations_from_iter(value
-            .relations
-            .iter())?;
-=======
         let (inbound, outbound): (Vec<Result<_>>, Vec<Result<_>>) = value
             .relations
             .iter()
@@ -440,7 +422,6 @@
             .map(|e| e.map(|(id, _)| id))
             .collect::<Result<HashSet<DieselUlid>>>()?;
 
->>>>>>> cc4b4fc6
         Ok(Object {
             id: DieselUlid::from_str(&value.id)?,
             name: value.name.to_string(),
@@ -460,11 +441,6 @@
 impl TryFrom<GrpcObject> for Object {
     type Error = anyhow::Error;
     fn try_from(value: GrpcObject) -> Result<Self, Self::Error> {
-<<<<<<< HEAD
-        let filtered_relations = relations_from_iter(value
-            .relations
-            .iter())?;
-=======
         let (inbound, outbound): (Vec<Result<_>>, Vec<Result<_>>) = value
             .relations
             .iter()
@@ -517,7 +493,6 @@
             .into_iter()
             .map(|e| e.map(|(id, _)| id))
             .collect::<Result<HashSet<DieselUlid>>>()?;
->>>>>>> cc4b4fc6
 
         Ok(Object {
             id: DieselUlid::from_str(&value.id)?,
@@ -535,7 +510,6 @@
     }
 }
 
-<<<<<<< HEAD
 impl From<&ResourceIds> for DieselUlid {
     fn from(value: &ResourceIds) -> Self {
        match value {
@@ -561,7 +535,7 @@
             None
         }
     }).collect::<Result<HashSet<DieselUlid>>>()
-=======
+}
 impl From<Object> for CreateProjectRequest {
     fn from(value: Object) -> Self {
         CreateProjectRequest {
@@ -965,5 +939,4 @@
             object,
         }
     }
->>>>>>> cc4b4fc6
 }