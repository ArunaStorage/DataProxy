--- conflicted
+++ resolved
@@ -1,31 +1,18 @@
-use std::{ env, str::FromStr };
-
-<<<<<<< HEAD
+use std::{env, str::FromStr};
+
 use async_channel::{Receiver, Sender};
-use async_trait::async_trait;
-=======
-use async_channel::{ Receiver, Sender };
->>>>>>> 94e64278
 use aws_sdk_s3::{
-    model::{ CompletedMultipartUpload, CompletedPart },
-    types::{ ByteStream, SdkError },
-    Client,
-    Endpoint,
-    Region,
     error::CreateBucketError,
+    model::{CompletedMultipartUpload, CompletedPart},
+    types::{ByteStream, SdkError},
+    Client, Endpoint, Region,
 };
 use http::Uri;
-use tokio::io::{ AsyncBufReadExt, BufReader };
+use tokio::io::{AsyncBufReadExt, BufReader};
 
 use std::convert::TryFrom;
 
-<<<<<<< HEAD
-use crate::api::aruna::api::internal::proxy::v1::{Location, PartETag, Range};
-
-use super::storage_backend::StorageBackend;
-=======
-use crate::api::aruna::api::internal::proxy::v1::{ Location, PartETag };
->>>>>>> 94e64278
+use crate::api::aruna::api::internal::proxy::v1::{Location, PartETag};
 
 const DOWNLOAD_CHUNK_SIZE: usize = 500000;
 const S3_ENDPOINT_HOST_ENV_VAR: &str = "S3_ENDPOINT_HOST";
@@ -37,13 +24,11 @@
 
 impl S3Backend {
     pub async fn new() -> Result<Self, Box<dyn std::error::Error>> {
-        let endpoint = env
-            ::var(S3_ENDPOINT_HOST_ENV_VAR)
-            .unwrap_or("http://localhost:9000".to_string());
+        let endpoint =
+            env::var(S3_ENDPOINT_HOST_ENV_VAR).unwrap_or("http://localhost:9000".to_string());
 
         let config = aws_config::load_from_env().await;
-        let s3_config = aws_sdk_s3::config::Builder
-            ::from(&config)
+        let s3_config = aws_sdk_s3::config::Builder::from(&config)
             .region(Region::new("RegionOne"))
             .endpoint_resolver(Endpoint::immutable(Uri::from_str(endpoint.as_str())?))
             .build();
@@ -66,40 +51,24 @@
     async fn upload_object(
         &self,
         recv: Receiver<Result<bytes::Bytes, Box<dyn std::error::Error + Send + Sync + 'static>>>,
-<<<<<<< HEAD
-        location: Location,
+        bucket: String,
+        key: String,
         content_len: i64,
-=======
-        bucket: String,
-        key: String,
-        content_len: i64
->>>>>>> 94e64278
     ) -> Result<(), Box<dyn std::error::Error + Send + Sync + 'static>> {
         self.check_and_create_bucket(bucket.clone()).await?;
 
         let hyper_body = hyper::Body::wrap_stream(recv);
         let bytestream = ByteStream::from(hyper_body);
 
-<<<<<<< HEAD
         match self
             .s3_client
             .put_object()
-            .set_bucket(Some(location.bucket))
-            .set_key(Some(location.path))
+            .set_bucket(Some(bucket))
+            .set_key(Some(key))
             .set_content_length(Some(content_len))
             .body(bytestream)
             .send()
             .await
-=======
-        match
-            self.s3_client
-                .put_object()
-                .set_bucket(Some(bucket))
-                .set_key(Some(key))
-                .set_content_length(Some(content_len))
-                .body(bytestream)
-                .send().await
->>>>>>> 94e64278
         {
             Ok(_) => {}
             Err(err) => {
@@ -114,29 +83,14 @@
     // Downloads the given object from the s3 storage
     // The body is wrapped into an async reader and reads the data in chunks.
     // The chunks are then transfered into the sender.
-<<<<<<< HEAD
-    async fn download(
-        &self,
-        location: Location,
-        ranges: Option<Vec<Range>>,
-        chunk_size: u32,
-        sender: Sender<bytes::Bytes>,
-    ) {
+    pub async fn download(&self, bucket: String, key: String, sender: Sender<bytes::Bytes>) {
         let object = self
             .s3_client
-            .get_object()
-            .set_bucket(Some(location.bucket))
-            .set_key(Some(location.path))
-            .send()
-            .await
-=======
-    pub async fn download(&self, bucket: String, key: String, sender: Sender<bytes::Bytes>) {
-        let object = self.s3_client
             .get_object()
             .set_bucket(Some(bucket))
             .set_key(Some(key))
-            .send().await
->>>>>>> 94e64278
+            .send()
+            .await
             .unwrap();
 
         let body_reader = object.body.into_async_read();
@@ -172,15 +126,18 @@
     // Initiates a multipart upload in s3 and returns the associated upload id.
     async fn init_multipart_upload(
         &self,
-        location: Location
+        location: Location,
     ) -> Result<String, Box<dyn std::error::Error + Send + Sync + 'static>> {
-        self.check_and_create_bucket(location.bucket.clone()).await?;
-
-        let multipart = self.s3_client
+        self.check_and_create_bucket(location.bucket.clone())
+            .await?;
+
+        let multipart = self
+            .s3_client
             .create_multipart_upload()
             .set_bucket(Some(location.bucket))
             .set_key(Some(location.path))
-            .send().await
+            .send()
+            .await
             .unwrap();
 
         return Ok(multipart.upload_id().unwrap().to_string());
@@ -192,12 +149,13 @@
         location: Location,
         upload_id: String,
         content_len: i64,
-        part_number: i32
+        part_number: i32,
     ) -> Result<String, Box<dyn std::error::Error + Send + Sync + 'static>> {
         let hyper_body = hyper::Body::wrap_stream(recv);
         let bytestream = ByteStream::from(hyper_body);
 
-        let upload = self.s3_client
+        let upload = self
+            .s3_client
             .upload_part()
             .set_bucket(Some(location.bucket))
             .set_key(Some(location.path))
@@ -205,7 +163,8 @@
             .set_content_length(Some(content_len))
             .set_upload_id(Some(upload_id))
             .body(bytestream)
-            .send().await?;
+            .send()
+            .await?;
 
         return Ok(upload.e_tag().unwrap().to_string());
     }
@@ -214,13 +173,9 @@
         &self,
         location: Location,
         parts: Vec<PartETag>,
-<<<<<<< HEAD
+        bucket: String,
+        key: String,
         upload_id: String,
-=======
-        bucket: String,
-        key: String,
-        upload_id: String
->>>>>>> 94e64278
     ) -> Result<(), Box<dyn std::error::Error + Send + Sync + 'static>> {
         let mut completed_parts = Vec::new();
         for etag in parts {
@@ -242,37 +197,44 @@
             .key(location.path)
             .upload_id(upload_id)
             .multipart_upload(
-                CompletedMultipartUpload::builder().set_parts(Some(completed_parts)).build()
+                CompletedMultipartUpload::builder()
+                    .set_parts(Some(completed_parts))
+                    .build(),
             )
-            .send().await?;
+            .send()
+            .await?;
 
         return Ok(());
     }
 
     async fn create_bucket(
         &self,
-        bucket: String
+        bucket: String,
     ) -> Result<(), Box<dyn std::error::Error + Send + Sync + 'static>> {
         self.check_and_create_bucket(bucket).await
     }
 
     pub async fn check_and_create_bucket(
         &self,
-        bucket: String
-    ) -> Result<(), Box<dyn std::error::Error + Send + Sync + 'static>> {
-        match self.s3_client.get_bucket_location().bucket(bucket.clone()).send().await {
+        bucket: String,
+    ) -> Result<(), Box<dyn std::error::Error + Send + Sync + 'static>> {
+        match self
+            .s3_client
+            .get_bucket_location()
+            .bucket(bucket.clone())
+            .send()
+            .await
+        {
             Ok(_) => Ok(()),
-            Err(_) => {
-                match self.s3_client.create_bucket().bucket(bucket).send().await {
-                    Ok(_) => {
-                        return Ok(());
-                    }
-                    Err(err) => {
-                        log::error!("{}", err);
-                        return Err(Box::new(err));
-                    }
+            Err(_) => match self.s3_client.create_bucket().bucket(bucket).send().await {
+                Ok(_) => {
+                    return Ok(());
                 }
-            }
+                Err(err) => {
+                    log::error!("{}", err);
+                    return Err(Box::new(err));
+                }
+            },
         }
     }
 }