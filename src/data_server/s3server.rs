use anyhow::Result;
use hyper::Server;
use s3s::service::{S3Service, S3ServiceBuilder};
use std::{net::TcpListener, sync::Arc};
use tracing::info;

use crate::backends::storage_backend::StorageBackend;

use super::{auth::AuthProvider, data_handler::DataHandler, s3service::S3ServiceServer};

pub struct S3Server {
    s3service: S3Service,
    address: String,
}

impl S3Server {
    pub async fn new(
        address: impl Into<String> + Copy,
        hostname: impl Into<String>,
        aruna_server: impl Into<String>,
        aruna_api: impl Into<String>,
        backend: Arc<Box<dyn StorageBackend>>,
        data_handler: Arc<DataHandler>,
        endpoint_id: impl Into<String>,
    ) -> Result<Self> {
        let server_url = aruna_server.into();

<<<<<<< HEAD
        let mut service = S3ServiceBuilder::new(
            S3ServiceServer::new(backend, data_handler, aruna_api.into(), server_url.clone())
                .await?,
        );
=======
        let mut service = S3Service::new(Box::new(
            S3ServiceServer::new(backend, data_handler, endpoint_id.into()).await?,
        ));
>>>>>>> 514258b6

        service.set_base_domain(hostname);
        service.set_auth(AuthProvider::new(server_url).await?);

        Ok(S3Server {
            s3service: service.build(),
            address: address.into(),
        })
    }

    pub async fn run(self) -> Result<()> {
        // Run server
        let listener = TcpListener::bind(&self.address)?;
        let server =
            Server::from_tcp(listener)?.serve(self.s3service.into_shared().into_make_service());

        info!("server is running at http(s)://{}/", self.address);
        Ok(tokio::spawn(server).await??)
    }
}<|MERGE_RESOLUTION|>--- conflicted
+++ resolved
@@ -21,20 +21,14 @@
         aruna_api: impl Into<String>,
         backend: Arc<Box<dyn StorageBackend>>,
         data_handler: Arc<DataHandler>,
-        endpoint_id: impl Into<String>,
+        //        endpoint_id: impl Into<String>,
     ) -> Result<Self> {
         let server_url = aruna_server.into();
 
-<<<<<<< HEAD
         let mut service = S3ServiceBuilder::new(
             S3ServiceServer::new(backend, data_handler, aruna_api.into(), server_url.clone())
                 .await?,
         );
-=======
-        let mut service = S3Service::new(Box::new(
-            S3ServiceServer::new(backend, data_handler, endpoint_id.into()).await?,
-        ));
->>>>>>> 514258b6
 
         service.set_base_domain(hostname);
         service.set_auth(AuthProvider::new(server_url).await?);
