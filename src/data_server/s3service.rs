use crate::backends::storage_backend::StorageBackend;
use crate::data_server::cors::*;
use crate::data_server::utils::buffered_s3_sink::BufferedS3Sink;
use anyhow::Result;
use aruna_file::helpers::footer_parser::FooterParser;
use aruna_file::streamreadwrite::ArunaStreamReadWriter;
use aruna_file::transformers::async_sender_sink::AsyncSenderSink;
use aruna_file::transformers::compressor::ZstdEnc;
use aruna_file::transformers::decompressor::ZstdDec;
use aruna_file::transformers::decrypt::ChaCha20Dec;
use aruna_file::transformers::encrypt::ChaCha20Enc;
use aruna_file::transformers::filter::Filter;
use aruna_file::transformers::footer::FooterGenerator;
use aruna_rust_api::api::internal::v1::internal_authorize_service_client::InternalAuthorizeServiceClient;
use aruna_rust_api::api::internal::v1::Authorization;
use aruna_rust_api::api::internal::v1::FinalizeObjectRequest;
use aruna_rust_api::api::internal::v1::GetCollectionByBucketRequest;
use aruna_rust_api::api::internal::v1::GetObjectLocationRequest;
use aruna_rust_api::api::internal::v1::GetOrCreateEncryptionKeyRequest;
use aruna_rust_api::api::internal::v1::GetTokenFromSecretRequest;
use aruna_rust_api::api::internal::v1::Location as ArunaLocation;
use aruna_rust_api::api::internal::v1::PartETag;
use aruna_rust_api::api::storage::models::v1::Hash;
use aruna_rust_api::api::storage::models::v1::Hashalgorithm;
use aruna_rust_api::api::storage::models::v1::KeyValue;
use aruna_rust_api::api::storage::services::v1::collection_service_client;
use aruna_rust_api::api::storage::services::v1::object_service_client;
use aruna_rust_api::api::storage::services::v1::GetCollectionByIdRequest;
use aruna_rust_api::api::storage::services::v1::GetObjectsAsListV2Request;
use aruna_rust_api::api::storage::services::v1::UpdateCollectionRequest;
use futures::StreamExt;
use futures::TryStreamExt;
use http::HeaderMap;
use md5::{Digest, Md5};
use s3s::dto::*;
use s3s::s3_error;
use s3s::S3Error;
use s3s::S3Request;
use s3s::S3Response;
use s3s::S3Result;
use s3s::S3;
use sha2::Sha256;
use std::sync::Arc;

use super::data_handler::DataHandler;
use super::utils::aruna_notifier::ArunaNotifier;
use super::utils::buffered_s3_sink::parse_notes_get_etag;
use super::utils::ranges::calculate_content_length_from_range;
use super::utils::ranges::calculate_ranges;
use super::utils::user_client;
use crate::data_server::utils::utils::create_location_from_hash;

#[derive(Debug)]
pub struct S3ServiceServer {
    backend: Arc<Box<dyn StorageBackend>>,
    data_handler: Arc<DataHandler>,
<<<<<<< HEAD
    aruna_external: String,
    aruna_internal: String,
=======
    endpoint_id: String,
>>>>>>> 514258b6
}

impl S3ServiceServer {
    pub async fn new(
        backend: Arc<Box<dyn StorageBackend>>,
        data_handler: Arc<DataHandler>,
<<<<<<< HEAD
        aruna_external: String,
        aruna_internal: String,
=======
        endpoint_id: String,
>>>>>>> 514258b6
    ) -> Result<Self> {
        Ok(S3ServiceServer {
            backend: backend.clone(),
            data_handler,
<<<<<<< HEAD
            aruna_external,
            aruna_internal,
=======
            endpoint_id,
>>>>>>> 514258b6
        })
    }
}

#[async_trait::async_trait]
impl S3 for S3ServiceServer {
    #[tracing::instrument]
    async fn put_object(
        &self,
        req: S3Request<PutObjectInput>,
    ) -> S3Result<S3Response<PutObjectOutput>> {
        let content_length = match req.input.content_length {
            Some(content_length) if content_length > 0 => content_length,
            _ => {
                return Err(s3_error!(
                    MissingContentLength,
                    "Missing or invalid (0) content-length"
                ));
            }
        };

        let mut anotif = ArunaNotifier::new(
            self.data_handler.internal_notifier_service.clone(),
            self.data_handler.settings.clone(),
        );

        let content_type = match req.input.content_type {
            Some(content_type) => {
                if content_type == mime::APPLICATION_OCTET_STREAM {
                    None
                } else {
                    Some(KeyValue {
                        key: "apps.aruna-storage.org/content-type".to_string(),
                        value: content_type.to_string(),
                    })
                }
            }
            None => None,
        };
        log::debug!("Content_type: {:?}", content_type);
        let content_disposition = match req.input.content_disposition {
            Some(content_disposition) => {
                if content_disposition.contains(&["attachment; filename=", &req.input.key].join(""))
                {
                    None
                } else {
                    Some(KeyValue {
                        key: "apps.aruna-storage.org/content-disposition".to_string(),
                        value: content_disposition.to_string(),
                    })
                }
            }

            None => None,
        };
        log::debug!("Content_disposition: {:?}", content_disposition);

        let labels = match (content_type, content_disposition) {
            (Some(ct), Some(cd)) => Some(vec![ct, cd]),
            (Some(ct), None) => Some(vec![ct]),
            (None, Some(cd)) => Some(vec![cd]),
            (None, None) => None,
        };

        anotif.set_credentials(req.credentials)?;
        anotif
            .get_or_create_object(&req.input.bucket, &req.input.key, content_length, labels)
            .await?;
        anotif.validate_hashes(req.input.content_md5, req.input.checksum_sha256)?;
        anotif.get_encryption_key().await?;

        let hash = anotif.get_sha256();

        let exists = match hash {
            Some(h) => {
                if !h.is_empty() && h.len() == 32 {
                    self.backend
                        .head_object(ArunaLocation {
                            bucket: format!("{}-{}", &self.endpoint_id, &h[0..2]),
                            path: h[2..].to_string(),
                            ..Default::default()
                        })
                        .await
                        .is_ok()
                } else {
                    false
                }
            }
            None => false,
        };

        let (location, is_temp) = anotif.get_location(exists)?;

        let mut md5_hash = Md5::new();
        let mut sha256_hash = Sha256::new();
        let mut final_md5 = String::new();
        let mut final_sha256 = String::new();
        let mut size_counter = 0;
        // If the object exists and the signatures match -> Skip the download

        if !exists {
            match req.input.body {
                Some(data) => {
                    // MD5 Stream
                    let md5ed_stream = data.inspect_ok(|bytes| md5_hash.update(bytes.as_ref()));
                    // Sha256 stream
                    let shaed_stream =
                        md5ed_stream.inspect_ok(|bytes| sha256_hash.update(bytes.as_ref()));

                    let sized_stream = shaed_stream.inspect_ok(|by| size_counter += by.len());

                    let mut awr = ArunaStreamReadWriter::new_with_sink(
                        sized_stream,
                        BufferedS3Sink::new(
                            self.backend.clone(),
                            location.clone(),
                            None,
                            None,
                            false,
                            None,
                        ),
                    );

                    if location.is_encrypted {
                        awr = awr.add_transformer(
                            ChaCha20Enc::new(true, anotif.retrieve_enc_key()?).map_err(|e| {
                                log::error!("{}", e);
                                s3_error!(
                                    InternalError,
                                    "Internal data transformer encryption error"
                                )
                            })?,
                        );
                    }

                    if location.is_compressed {
                        if content_length > 5242880 + 80 * 28 {
                            awr = awr.add_transformer(FooterGenerator::new(None, true))
                        }
                        awr = awr.add_transformer(ZstdEnc::new(0, true));
                    }

                    awr.process().await.map_err(|e| {
                        log::error!("{}", e);
                        s3_error!(InternalError, "Internal data transformer processing error")
                    })?;

                    if size_counter as i64 != content_length {
                        self.backend.delete_object(location).await.map_err(|e| {
                            log::error!(
                                "PUT: Unable to delete object, after wrong content_len: {}",
                                e
                            );
                            s3_error!(InternalError, "PUT: Unable to delete object")
                        })?;
                        return Err(s3_error!(
                            UnexpectedContent,
                            "Content length does not match"
                        ));
                    }
                }
                None => {
                    return Err(s3_error!(
                        InvalidObjectState,
                        "Request body / data is required, use ArunaAPI for empty objects"
                    ))
                }
            }

            final_md5 = format!("{:x}", md5_hash.finalize());
            final_sha256 = format!("{:x}", sha256_hash.finalize());

            let hashes_is_ok = anotif.test_final_hashes(&final_md5, &final_sha256)?;

            if !hashes_is_ok {
                self.backend.delete_object(location).await.map_err(|e| {
                    log::error!("PUT: Unable to delete object, after wrong hash: {}", e);
                    s3_error!(InternalError, "PUT: Unable to delete object")
                })?;
                return Err(s3_error!(InvalidDigest, "Invalid hash digest"));
            };
            if is_temp {
                let (object_id, collection_id) = anotif.get_col_obj()?;
                self.data_handler
                    .clone()
                    .move_encode(
                        location.clone(),
                        create_location_from_hash(
                            &final_sha256,
                            &object_id,
                            &collection_id,
                            self.data_handler.settings.encrypting,
                            self.data_handler.settings.compressing,
                            location.encryption_key.clone(),
                            self.data_handler.settings.endpoint_id.to_string(),
                            exists,
                        )
                        .0,
                        object_id,
                        collection_id,
                        Some(vec![
                            Hash {
                                alg: Hashalgorithm::Md5 as i32,
                                hash: final_md5.clone(),
                            },
                            Hash {
                                alg: Hashalgorithm::Sha256 as i32,
                                hash: final_sha256.clone(),
                            },
                        ]),
                        format!("s3://{}/{}", &req.input.bucket, &req.input.key),
                    )
                    .await
                    .map_err(|e| {
                        log::error!("InternalError: {}", e);
                        s3_error!(InternalError, "Internal data mover error")
                    })?
            }
        }

        if !is_temp {
            let (object_id, collection_id) = anotif.get_col_obj()?;
            self.data_handler
                .internal_notifier_service
                .clone() // This uses mpsc channel internally and just clones the handle -> Should be ok to clone
                .finalize_object(FinalizeObjectRequest {
                    object_id,
                    collection_id,
                    location: Some(location),
                    content_length,
                    hashes: vec![
                        Hash {
                            alg: Hashalgorithm::Md5 as i32,
                            hash: final_md5,
                        },
                        Hash {
                            alg: Hashalgorithm::Sha256 as i32,
                            hash: final_sha256.to_string(),
                        },
                    ],
                })
                .await
                .map_err(|e| {
                    log::error!("{}", e);
                    s3_error!(InternalError, "Internal aruna error")
                })?;
        }

        let (object_id, _) = anotif.get_col_obj()?;
        let output = PutObjectOutput {
            e_tag: Some(format!("-{}", object_id)),
            checksum_sha256: Some(final_sha256),
            ..Default::default()
        };
        Ok(S3Response::new(output))
    }

    #[tracing::instrument]
    async fn create_multipart_upload(
        &self,
        req: S3Request<CreateMultipartUploadInput>,
    ) -> S3Result<S3Response<CreateMultipartUploadOutput>> {
        let mut anotif = ArunaNotifier::new(
            self.data_handler.internal_notifier_service.clone(),
            self.data_handler.settings.clone(),
        );

        let content_type = match req.input.content_type {
            Some(content_type) => {
                if content_type == mime::APPLICATION_OCTET_STREAM {
                    None
                } else {
                    Some(KeyValue {
                        key: "apps.aruna-storage.org/content-type".to_string(),
                        value: content_type.to_string(),
                    })
                }
            }
            None => None,
        };
        let content_disposition = match req.input.content_disposition {
            Some(content_disposition) => {
                if content_disposition.contains(&["attachment; filename=", &req.input.key].join(""))
                {
                    None
                } else {
                    Some(KeyValue {
                        key: "apps.aruna-storage.org/content-disposition".to_string(),
                        value: content_disposition.to_string(),
                    })
                }
            }

            None => None,
        };

        let labels = match (content_type, content_disposition) {
            (Some(ct), Some(cd)) => Some(vec![ct, cd]),
            (Some(ct), None) => Some(vec![ct]),
            (None, Some(cd)) => Some(vec![cd]),
            (None, None) => None,
        };

        anotif.set_credentials(req.credentials)?;
        anotif
            .get_or_create_object(&req.input.bucket, &req.input.key, 0, labels)
            .await?;

        let (object_id, collection_id) = anotif.get_col_obj()?;

        let init_response = self
            .backend
            .clone()
            .init_multipart_upload(ArunaLocation {
                bucket: format!("{}-temp", self.endpoint_id),
                path: format!("{}/{}", collection_id, object_id),
                ..Default::default()
            })
            .await
            .map_err(|e| {
                log::error!("{}", e);
                s3_error!(InvalidArgument, "Unable to initialize multi-part")
            })?;

        Ok(S3Response::new(CreateMultipartUploadOutput {
            key: Some(req.input.key),
            bucket: Some(req.input.bucket),
            upload_id: Some(init_response),
            ..Default::default()
        }))
    }

    #[tracing::instrument]
    async fn upload_part(
        &self,
        req: S3Request<UploadPartInput>,
    ) -> S3Result<S3Response<UploadPartOutput>> {
        // Why?
        // let content_length =
        match req.input.content_length {
            Some(content_length) => content_length,
            None => {
                return Err(s3_error!(
                    MissingContentLength,
                    "Missing or invalid (0) content-length"
                ));
            }
        };
        let mut anotif = ArunaNotifier::new(
            self.data_handler.internal_notifier_service.clone(),
            self.data_handler.settings.clone(),
        );
        anotif.set_credentials(req.credentials)?;
        anotif
            .get_or_create_object(&req.input.bucket, &req.input.key, 0, None)
            .await?;

        anotif.get_encryption_key().await?;

        let (object_id, collection_id) = anotif.get_col_obj()?;
        let etag;

        match req.input.body {
            Some(data) => {
                let mut awr = ArunaStreamReadWriter::new_with_sink(
                    data.into_stream(),
                    BufferedS3Sink::new(
                        self.backend.clone(),
                        ArunaLocation {
                            bucket: format!("{}-temp", &self.endpoint_id),
                            path: format!("{}/{}", collection_id, object_id),
                            ..Default::default()
                        },
                        Some(req.input.upload_id),
                        Some(req.input.part_number),
                        true,
                        None,
                    ),
                );

                if self.data_handler.settings.encrypting {
                    awr = awr.add_transformer(
                        ChaCha20Enc::new(true, anotif.retrieve_enc_key()?).map_err(|e| {
                            log::error!("{}", e);
                            s3_error!(InternalError, "Internal data transformer encryption error")
                        })?,
                    );
                }

                awr.process().await.map_err(|e| {
                    log::error!("Processing error: {}", e);
                    s3_error!(InternalError, "Internal data transformer processing error")
                })?;

                etag = parse_notes_get_etag(awr.query_notifications().await.map_err(|e| {
                    log::error!("Processing error: {}", e);
                    s3_error!(InternalError, "ETagError")
                })?)
                .map_err(|e| {
                    log::error!("Processing error: {}", e);
                    s3_error!(InternalError, "ETagError")
                })?;
            }
            _ => return Err(s3_error!(InvalidPart, "MultiPart cannot be empty")),
        };

        Ok(S3Response::new(UploadPartOutput {
            e_tag: Some(format!("-{}", etag)),
            ..Default::default()
        }))
    }

    #[tracing::instrument]
    async fn complete_multipart_upload(
        &self,
        req: S3Request<CompleteMultipartUploadInput>,
    ) -> S3Result<S3Response<CompleteMultipartUploadOutput>> {
        let mut anotif = ArunaNotifier::new(
            self.data_handler.internal_notifier_service.clone(),
            self.data_handler.settings.clone(),
        );
        anotif.set_credentials(req.credentials)?;
        anotif
            .get_or_create_object(&req.input.bucket, &req.input.key, 0, None)
            .await?;

        let parts = match req.input.multipart_upload {
            Some(parts) => parts
                .parts
                .ok_or_else(|| s3_error!(InvalidPart, "Parts must be specified")),
            None => return Err(s3_error!(InvalidPart, "Parts must be specified")),
        }?;

        let etag_parts = parts
            .into_iter()
            .map(|a| {
                Ok(PartETag {
                    part_number: a.part_number as i64,
                    etag: a
                        .e_tag
                        .ok_or_else(|| s3_error!(InvalidPart, "etag must be specified"))?,
                })
            })
            .collect::<Result<Vec<PartETag>, S3Error>>()?;

        let (object_id, collection_id) = anotif.get_col_obj()?;
        // Does this object exists (including object id etc)
        //req.input.multipart_upload.unwrap().
        self.data_handler
            .clone()
            .finish_multipart(
                etag_parts,
                object_id.to_string(),
                collection_id,
                req.input.upload_id,
                anotif.get_path()?,
            )
            .await?;

        Ok(S3Response::new(CompleteMultipartUploadOutput {
            e_tag: Some(object_id),
            version_id: Some(anotif.get_revision_string()?),
            ..Default::default()
        }))
    }

    async fn get_object(
        &self,
        req: S3Request<GetObjectInput>,
    ) -> S3Result<S3Response<GetObjectOutput>> {
        let rev_id = match req.input.version_id {
            Some(a) => a,
            None => String::new(),
        };

        let access_key = match req.credentials {
            Some(cred) => cred.access_key,
            None => String::new(),
        };
        let get_location_response = self
            .data_handler
            .internal_notifier_service
            .clone()
            .get_object_location(GetObjectLocationRequest {
                path: format!("s3://{}/{}", req.input.bucket, req.input.key),
                revision_id: rev_id,
                access_key,
                endpoint_id: self.data_handler.settings.endpoint_id.to_string(),
            })
            .await
            .map_err(|_| s3_error!(NoSuchKey, "Key not found, getlocation"))?
            .into_inner();

        let cors: CORSVec = get_location_response.cors_configurations.into();
        let header: Result<HeaderMap, S3Error> = cors.into();
        let headers = match header {
            Ok(h) => h,
            Err(e) => {
                log::error!("{}", e);
                return Err(s3_error!(
                    InternalError,
                    "Internal parsing error for header values"
                ));
            }
        };

        let _location = get_location_response
            .location
            .ok_or_else(|| s3_error!(NoSuchKey, "Key not found, location"))?;

        let object = get_location_response
            .object
            .clone()
            .ok_or_else(|| s3_error!(NoSuchKey, "Key not found, object"))?;

        let content_headers: ContentHeaders = object.labels.into();

        let sha256_hash = object
            .hashes
            .iter()
            .find(|a| a.alg == Hashalgorithm::Sha256 as i32)
            .cloned()
            .ok_or_else(|| s3_error!(NoSuchKey, "Key not found"))?;

        if sha256_hash.hash.is_empty() {
            return Err(s3_error!(InternalError, "Aruna returned empty signature"));
        }

        let (internal_sender, internal_receiver) = async_channel::bounded(10);

        let processor_clone = self.backend.clone();

        let sha_clone = sha256_hash.hash.clone();

        let content_length = get_location_response
            .object
            .clone()
            .ok_or_else(|| s3_error!(NoSuchKey, "Key not found"))?
            .content_len;

        let get_location = ArunaLocation {
            bucket: format!("{}-{}", &self.endpoint_id, &sha256_hash.hash[0..2]),
            path: sha256_hash.hash[2..].to_string(),
            ..Default::default()
        };

        let setting = self.data_handler.settings.clone();

        let path = format!("s3://{}/{}", req.input.bucket, req.input.key);

        let encryption_key = self
            .data_handler
            .internal_notifier_service // This uses mpsc channel internally and just clones the handle -> Should be ok to clone
            .clone()
            .get_or_create_encryption_key(GetOrCreateEncryptionKeyRequest {
                path,
                endpoint_id: setting.endpoint_id.to_string(),
                hash: sha_clone,
            })
            .await
            .map_err(|e| {
                log::error!("{}", e);
                s3_error!(InternalError, "Internal notifier error")
            })?
            .into_inner()
            .encryption_key
            .as_bytes()
            .to_vec();

        let footer_parser: Option<FooterParser> = if content_length > 5242880 + 80 * 28 {
            let (footer_sender, footer_receiver) = async_channel::unbounded();
            self.backend
                .get_object(
                    get_location.clone(),
                    Some(format!("bytes=-{}", (65536 + 28) * 2)),
                    footer_sender,
                )
                .await
                .map_err(|e| {
                    log::error!("{}", e);
                    s3_error!(InternalError, "Unable to get encryption_key")
                })?;

            let mut output = Vec::with_capacity(130_000);

            let mut arsw =
                ArunaStreamReadWriter::new_with_writer(footer_receiver.map(Ok), &mut output);

            arsw.process().await.map_err(|e| {
                log::error!("{}", e);
                s3_error!(InternalError, "Unable to get footer")
            })?;
            drop(arsw);

            match output.try_into() {
                Ok(i) => match FooterParser::from_encrypted(&i, &encryption_key) {
                    Ok(p) => Some(p),
                    Err(_) => None,
                },
                Err(_) => None,
            }
        } else {
            None
        };

        let (query_range, filter_ranges) =
            calculate_ranges(req.input.range, content_length as u64, footer_parser).map_err(
                |e| {
                    log::error!("{}", e);
                    s3_error!(InternalError, "Unable to build FooterParser")
                },
            )?;

        let calc_content_len = match filter_ranges {
            Some(r) => calculate_content_length_from_range(r),
            None => object.content_len,
        };

        tokio::spawn(async move {
            processor_clone
                .get_object(get_location, query_range, internal_sender)
                .await
        });

        let (final_sender, final_receiver) = async_channel::bounded(10);

        tokio::spawn(async move {
            let mut asrw = ArunaStreamReadWriter::new_with_sink(
                internal_receiver.map(Ok),
                AsyncSenderSink::new(final_sender),
            );

            if let Some(r) = filter_ranges {
                asrw = asrw.add_transformer(Filter::new(r));
            };

            asrw.add_transformer(ZstdDec::new())
                .add_transformer(ChaCha20Dec::new(encryption_key).map_err(|e| {
                    log::error!("{}", e);
                    s3_error!(InternalError, "Internal notifier error")
                })?)
                .process()
                .await
                .map_err(|e| {
                    log::error!("{}", e);
                    s3_error!(InternalError, "Internal notifier error")
                })?;

            match 1 {
                1 => Ok(()),
                _ => Err(s3_error!(InternalError, "Internal notifier error")),
            }
        });

        let timestamp = object
            .created
            .map(|e| {
                Timestamp::parse(
                    TimestampFormat::EpochSeconds,
                    format!("{}", e.seconds).as_str(),
                )
            })
            .ok_or_else(|| s3_error!(InternalError, "internal processing error"))?
            .map_err(|_| s3_error!(InternalError, "internal processing error"))?;

        let body =
            Some(StreamingBlob::wrap(final_receiver.map_err(|_| {
                s3_error!(InternalError, "internal processing error")
            })));

        let mut response = S3Response::new(GetObjectOutput {
            body,
            content_length: calc_content_len,
            last_modified: Some(timestamp),
            e_tag: Some(format!("-{}", object.id)),
            version_id: Some(format!("{}", object.rev_number)),
            content_type: content_headers.content_type,
            content_disposition: match content_headers.content_disposition {
                Some(c) => Some(c),
                None => Some(["attachment; filename=".to_string(), object.filename].join("")),
            },
            ..Default::default()
        });

        response.headers = headers;

        Ok(response)
    }

    async fn put_bucket_cors(
        &self,
        req: S3Request<PutBucketCorsInput>,
    ) -> S3Result<S3Response<PutBucketCorsOutput>> {
        let mut auth_client = InternalAuthorizeServiceClient::connect(self.aruna_internal.clone())
            .await
            .map_err(|e| {
                log::error!("{}", e);
                s3_error!(InternalError, "Unable to connect to ArunaServer")
            })?;

        let credentials = req
            .credentials
            .ok_or_else(|| s3_error!(NotSignedUp, "Your account is not signed up"))?;

        let token = auth_client
            .get_token_from_secret(GetTokenFromSecretRequest {
                authorization: Some(Authorization {
                    secretkey: credentials.secret_key.expose().to_string(),
                    accesskey: credentials.access_key.clone(),
                }),
            })
            .await
            .map_err(|e| {
                log::error!("{}", e);
                s3_error!(NotSignedUp, "Your account is not signed up")
            })?
            .into_inner()
            .token;

        let cors: CORSVec = req.input.cors_configuration.cors_rules.into();

        let mut cors: Vec<KeyValue> = match cors.into() {
            Ok(cors) => cors,
            Err(e) => {
                log::debug!("{}", e);
                return Err(s3_error!(InternalError, "Error while parsing CORS headers"));
            }
        };

        let user_client = user_client::UserClient::new(self.aruna_external.clone(), token)
            .await
            .map_err(|e| {
                log::error!("{}", e);
                s3_error!(InternalError, "Unable to connect to endpoint")
            })?;

        let collection = self
            .data_handler
            .internal_notifier_service
            .clone()
            .get_collection_by_bucket(GetCollectionByBucketRequest {
                bucket: req.input.bucket,
                access_key: credentials.access_key,
            })
            .await
            .map_err(|e| {
                log::error!("{}", e);
                s3_error!(NoSuchBucket, "Bucket not found")
            })?
            .into_inner();

        let channel = user_client.endpoint.connect().await.map_err(|e| {
            log::error!("{}", e);
            s3_error!(InternalError, "Unable to connect to endpoint")
        })?;
        let mut client = collection_service_client::CollectionServiceClient::with_interceptor(
            channel,
            user_client.interceptor,
        );

        // This needs to be changed, but querying a collection would introduce an
        // additional unwanted request. Maybe we need add_label_to_collection() instead of
        // update_collection()
        let mut collection = match client
            .get_collection_by_id(GetCollectionByIdRequest {
                collection_id: collection.collection_id.clone(),
            })
            .await
            .map_err(|e| {
                log::error!("{}", e);
                s3_error!(InternalError, "Unable to query collection info")
            })?
            .into_inner()
            .collection
        {
            Some(c) => c,
            None => {
                return Err(s3_error!(InternalError, "Unable to query collection info"));
            }
        };

        cors.append(&mut collection.labels);
        match client
            .update_collection(UpdateCollectionRequest {
                collection_id: collection.id,
                name: collection.name,
                labels: cors,
                description: collection.description,
                hooks: collection.hooks,
                label_ontology: collection.label_ontology,
                ..Default::default()
            })
            .await
        {
            Ok(_response) => Ok(S3Response::new(PutBucketCorsOutput {})),
            Err(err) => {
                log::error!("{}", err);
                Err(s3_error!(
                    InternalError,
                    "Internal error while updating CORS headers"
                ))
            }
        }
    }

    async fn get_bucket_cors(
        &self,
        req: S3Request<GetBucketCorsInput>,
    ) -> S3Result<S3Response<GetBucketCorsOutput>> {
        let mut auth_client = InternalAuthorizeServiceClient::connect(self.aruna_internal.clone())
            .await
            .map_err(|e| {
                log::error!("{}", e);
                s3_error!(InternalError, "Unable to connect to ArunaServer")
            })?;

        let credentials = req
            .credentials
            .ok_or_else(|| s3_error!(NotSignedUp, "Your account is not signed up"))?;

        let token = auth_client
            .get_token_from_secret(GetTokenFromSecretRequest {
                authorization: Some(Authorization {
                    secretkey: credentials.secret_key.expose().to_string(),
                    accesskey: credentials.access_key.clone(),
                }),
            })
            .await
            .map_err(|e| {
                log::error!("{}", e);
                s3_error!(NotSignedUp, "Your account is not signed up")
            })?
            .into_inner()
            .token;

        let user_client = user_client::UserClient::new(self.aruna_external.clone(), token)
            .await
            .map_err(|e| {
                log::error!("{}", e);
                s3_error!(InternalError, "Unable to connect to endpoint")
            })?;

        let collection = self
            .data_handler
            .internal_notifier_service
            .clone()
            .get_collection_by_bucket(GetCollectionByBucketRequest {
                bucket: req.input.bucket,
                access_key: credentials.access_key,
            })
            .await
            .map_err(|e| {
                log::error!("{}", e);
                s3_error!(NoSuchBucket, "Bucket not found")
            })?
            .into_inner();

        let channel = user_client.endpoint.connect().await.map_err(|e| {
            log::error!("{}", e);
            s3_error!(InternalError, "Unable to connect to endpoint")
        })?;
        let mut client = collection_service_client::CollectionServiceClient::with_interceptor(
            channel,
            user_client.interceptor,
        );

        let cors: Option<CORSVec> = match client
            .get_collection_by_id(GetCollectionByIdRequest {
                collection_id: collection.collection_id.clone(),
            })
            .await
            .map_err(|e| {
                log::error!("{}", e);
                s3_error!(InternalError, "Unable to query collection info")
            })?
            .into_inner()
            .collection
        {
            Some(c) => Some(c.labels.into()),
            None => None,
        };

        let cors: Option<Vec<CORSRule>> = match cors {
            Some(c) => Some(c.into()),
            None => None,
        };

        Ok(S3Response::new(GetBucketCorsOutput { cors_rules: cors }))
    }

    async fn head_object(
        &self,
        req: S3Request<HeadObjectInput>,
    ) -> S3Result<S3Response<HeadObjectOutput>> {
        // Get the credentials

        let creds = match req.credentials {
            Some(cred) => cred,
            None => {
                log::error!("{}", "Not identified PutObjectRequest");
                return Err(s3_error!(NotSignedUp, "Your account is not signed up"));
            }
        };

        let rev_id = match req.input.version_id {
            Some(a) => a,
            None => String::new(),
        };

        let get_location_response = self
            .data_handler
            .internal_notifier_service
            .clone()
            .get_object_location(GetObjectLocationRequest {
                // Soll auch die CORS header mitliefern aus der Collection
                path: format!("s3://{}/{}", req.input.bucket, req.input.key),
                revision_id: rev_id,
                access_key: creds.access_key,
                endpoint_id: self.data_handler.settings.endpoint_id.to_string(),
            })
            .await
            .map_err(|_| s3_error!(NoSuchKey, "Key not found, tag: head_get_loc"))?
            .into_inner();

        let _location = get_location_response
            .location
            .ok_or_else(|| s3_error!(NoSuchKey, "Key not found, tag: head_loc"))?;

        let object = get_location_response
            .object
            .ok_or_else(|| s3_error!(NoSuchKey, "Key not found, tag: head_obj"))?;

        let content_headers: ContentHeaders = object.labels.into();

        let sha256_hash = object
            .hashes
            .iter()
            .find(|a| a.alg == Hashalgorithm::Sha256 as i32)
            .cloned()
            .ok_or_else(|| s3_error!(NoSuchKey, "Key not found, tag: head_sha"))?;

        let timestamp = object
            .created
            .map(|e| {
                Timestamp::parse(
                    TimestampFormat::EpochSeconds,
                    format!("{}", e.seconds).as_str(),
                )
            })
            .ok_or_else(|| s3_error!(InternalError, "internal processing error"))?
            .map_err(|_| s3_error!(InternalError, "internal processing error"))?;

        Ok(S3Response::new(HeadObjectOutput {
            content_length: object.content_len,
            last_modified: Some(timestamp),
            checksum_sha256: Some(sha256_hash.hash),
            e_tag: Some(object.id),
            version_id: Some(format!("{}", object.rev_number)),
            content_type: content_headers.content_type,
            content_disposition: match content_headers.content_disposition {
                Some(c) => Some(c),
                None => Some(["attachment; filename=".to_string(), object.filename].join("")),
            },
            ..Default::default()
        }))
    }

    async fn list_objects(
        &self,
        req: S3Request<ListObjectsInput>,
    ) -> S3Result<S3Response<ListObjectsOutput>> {
        let mut auth_client = InternalAuthorizeServiceClient::connect(self.aruna_internal.clone())
            .await
            .map_err(|e| {
                log::error!("{}", e);
                s3_error!(InternalError, "Unable to connect to ArunaServer")
            })?;

        let credentials = req
            .credentials
            .ok_or_else(|| s3_error!(NotSignedUp, "Your account is not signed up"))?;

        let token = auth_client
            .get_token_from_secret(GetTokenFromSecretRequest {
                authorization: Some(Authorization {
                    secretkey: credentials.secret_key.expose().to_string(),
                    accesskey: credentials.access_key.clone(),
                }),
            })
            .await
            .map_err(|e| {
                log::error!("{}", e);
                s3_error!(NotSignedUp, "Your account is not signed up")
            })?
            .into_inner()
            .token;

        let user_client = user_client::UserClient::new(self.aruna_external.clone(), token)
            .await
            .map_err(|e| {
                log::error!("{}", e);
                s3_error!(InternalError, "Unable to connect to endpoint")
            })?;

        let channel = user_client.endpoint.connect().await.map_err(|e| {
            log::error!("{}", e);
            s3_error!(InternalError, "Unable to connect to endpoint")
        })?;

        let mut client = object_service_client::ObjectServiceClient::with_interceptor(
            channel,
            user_client.interceptor,
        );

        let max_keys = match req.input.max_keys {
            Some(k) => Some(k as u32),
            None => None,
        };

        let response = client
            .get_objects_as_list_v2(GetObjectsAsListV2Request {
                bucket: req.input.bucket,
                continuation_token: req.input.marker.clone(),
                delimiter: req.input.delimiter.clone(),
                max_keys,
                prefix: req.input.prefix.clone(),
                start_after: req.input.marker.clone(),
            })
            .await
            .map_err(|e| {
                log::error!("{}", e);
                s3_error!(
                    InternalError,
                    "Error while requesting ListObjectsV2 from Server"
                )
            })?
            .into_inner();

        let common_prefixes = if response.prefixes.is_empty() {
            None
        } else {
            Some(
                response
                    .prefixes
                    .into_iter()
                    .map(|p| CommonPrefix {
                        prefix: Some(p.prefix),
                    })
                    .collect(),
            )
        };

        let contents = if response.contents.is_empty() {
            None
        } else {
            let mut contents = Vec::new();
            for content in response.contents {
                let object = match content.object {
                    Some(o) => o,
                    None => continue,
                };
                let timestamp = match object.created {
                    Some(t) => Timestamp::parse(
                        TimestampFormat::EpochSeconds,
                        format!("{}", t.seconds).as_str(),
                    )
                    .ok(),
                    None => None,
                };

                contents.push(s3s::dto::Object {
                    checksum_algorithm: None,
                    e_tag: Some(object.id),
                    key: Some(content.paths[0].clone()),
                    last_modified: timestamp,
                    owner: None,
                    size: object.content_len,
                    // Needs to be parsed correctly
                    // --> data_class
                    storage_class: None,
                });
            }
            Some(contents)
        };
        Ok(S3Response::new(ListObjectsOutput {
            name: Some(response.name),
            common_prefixes,
            marker: req.input.marker,
            next_marker: response.next_continuation_token,
            delimiter: req.input.delimiter,
            encoding_type: None,
            is_truncated: response.is_truncated,
            max_keys: response.max_keys as i32,
            prefix: req.input.prefix,
            contents,
        }))
    }

    async fn list_objects_v2(
        &self,
        req: S3Request<ListObjectsV2Input>,
    ) -> S3Result<S3Response<ListObjectsV2Output>> {
        let mut auth_client = InternalAuthorizeServiceClient::connect(self.aruna_internal.clone())
            .await
            .map_err(|e| {
                log::error!("{}", e);
                s3_error!(InternalError, "Unable to connect to ArunaServer")
            })?;

        let credentials = req
            .credentials
            .ok_or_else(|| s3_error!(NotSignedUp, "Your account is not signed up"))?;

        let token = auth_client
            .get_token_from_secret(GetTokenFromSecretRequest {
                authorization: Some(Authorization {
                    secretkey: credentials.secret_key.expose().to_string(),
                    accesskey: credentials.access_key.clone(),
                }),
            })
            .await
            .map_err(|e| {
                log::error!("{}", e);
                s3_error!(NotSignedUp, "Your account is not signed up")
            })?
            .into_inner()
            .token;

        let user_client = user_client::UserClient::new(self.aruna_external.clone(), token)
            .await
            .map_err(|e| {
                log::error!("{}", e);
                s3_error!(InternalError, "Unable to connect to endpoint")
            })?;

        let channel = user_client.endpoint.connect().await.map_err(|e| {
            log::error!("{}", e);
            s3_error!(InternalError, "Unable to connect to endpoint")
        })?;

        let mut client = object_service_client::ObjectServiceClient::with_interceptor(
            channel,
            user_client.interceptor,
        );

        let max_keys = match req.input.max_keys {
            Some(k) => Some(k as u32),
            None => None,
        };

        let response = client
            .get_objects_as_list_v2(GetObjectsAsListV2Request {
                bucket: req.input.bucket,
                continuation_token: req.input.continuation_token.clone(),
                delimiter: req.input.delimiter.clone(),
                max_keys,
                prefix: req.input.prefix.clone(),
                start_after: req.input.start_after.clone(),
            })
            .await
            .map_err(|e| {
                log::error!("{}", e);
                s3_error!(
                    InternalError,
                    "Error while requesting ListObjectsV2 from Server"
                )
            })?
            .into_inner();

        let common_prefixes = if response.prefixes.is_empty() {
            None
        } else {
            Some(
                response
                    .prefixes
                    .into_iter()
                    .map(|p| CommonPrefix {
                        prefix: Some(p.prefix),
                    })
                    .collect(),
            )
        };

        let contents = if response.contents.is_empty() {
            None
        } else {
            let mut contents = Vec::new();
            for content in response.contents {
                let object = match content.object {
                    Some(o) => o,
                    None => continue,
                };
                let timestamp = match object.created {
                    Some(t) => Timestamp::parse(
                        TimestampFormat::EpochSeconds,
                        format!("{}", t.seconds).as_str(),
                    )
                    .ok(),
                    None => None,
                };

                contents.push(s3s::dto::Object {
                    checksum_algorithm: None,
                    e_tag: Some(object.id),
                    key: Some(content.paths[0].clone()),
                    last_modified: timestamp,
                    owner: None,
                    size: object.content_len,
                    // Needs to be parsed correctly
                    // --> data_class
                    storage_class: None,
                });
            }
            Some(contents)
        };
        Ok(S3Response::new(ListObjectsV2Output {
            name: Some(response.name),
            common_prefixes,
            continuation_token: req.input.continuation_token,
            next_continuation_token: response.next_continuation_token,
            delimiter: req.input.delimiter,
            start_after: req.input.start_after,
            encoding_type: None,
            key_count: response.key_count as i32,
            is_truncated: response.is_truncated,
            max_keys: response.max_keys as i32,
            prefix: req.input.prefix,
            contents,
        }))
    }

    async fn create_bucket(
        &self,
        _req: S3Request<CreateBucketInput>,
    ) -> S3Result<S3Response<CreateBucketOutput>> {
        Err(s3_error!(
            NotImplemented,
            "CreateBucket is not implemented yet"
        ))
    }
    async fn get_bucket_location(
        &self,
        _req: S3Request<GetBucketLocationInput>,
    ) -> S3Result<S3Response<GetBucketLocationOutput>> {
        // None for now
        Ok(S3Response::new(GetBucketLocationOutput {
            location_constraint: None,
        }))
    }
}<|MERGE_RESOLUTION|>--- conflicted
+++ resolved
@@ -54,34 +54,22 @@
 pub struct S3ServiceServer {
     backend: Arc<Box<dyn StorageBackend>>,
     data_handler: Arc<DataHandler>,
-<<<<<<< HEAD
     aruna_external: String,
     aruna_internal: String,
-=======
-    endpoint_id: String,
->>>>>>> 514258b6
 }
 
 impl S3ServiceServer {
     pub async fn new(
         backend: Arc<Box<dyn StorageBackend>>,
         data_handler: Arc<DataHandler>,
-<<<<<<< HEAD
         aruna_external: String,
         aruna_internal: String,
-=======
-        endpoint_id: String,
->>>>>>> 514258b6
     ) -> Result<Self> {
         Ok(S3ServiceServer {
             backend: backend.clone(),
             data_handler,
-<<<<<<< HEAD
             aruna_external,
             aruna_internal,
-=======
-            endpoint_id,
->>>>>>> 514258b6
         })
     }
 }
@@ -160,7 +148,7 @@
                 if !h.is_empty() && h.len() == 32 {
                     self.backend
                         .head_object(ArunaLocation {
-                            bucket: format!("{}-{}", &self.endpoint_id, &h[0..2]),
+                            bucket: format!("{}-{}", &self.aruna_internal, &h[0..2]),
                             path: h[2..].to_string(),
                             ..Default::default()
                         })
@@ -396,7 +384,7 @@
             .backend
             .clone()
             .init_multipart_upload(ArunaLocation {
-                bucket: format!("{}-temp", self.endpoint_id),
+                bucket: format!("{}-temp", self.aruna_internal),
                 path: format!("{}/{}", collection_id, object_id),
                 ..Default::default()
             })
@@ -451,7 +439,7 @@
                     BufferedS3Sink::new(
                         self.backend.clone(),
                         ArunaLocation {
-                            bucket: format!("{}-temp", &self.endpoint_id),
+                            bucket: format!("{}-temp", &self.aruna_internal),
                             path: format!("{}/{}", collection_id, object_id),
                             ..Default::default()
                         },
@@ -623,7 +611,7 @@
             .content_len;
 
         let get_location = ArunaLocation {
-            bucket: format!("{}-{}", &self.endpoint_id, &sha256_hash.hash[0..2]),
+            bucket: format!("{}-{}", &self.aruna_internal, &sha256_hash.hash[0..2]),
             path: sha256_hash.hash[2..].to_string(),
             ..Default::default()
         };
