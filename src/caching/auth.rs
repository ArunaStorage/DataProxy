--- conflicted
+++ resolved
@@ -244,9 +244,6 @@
             }
         } else if let Some(b) = path.as_bucket() {
             trace!("detected as_bucket");
-<<<<<<< HEAD
-            return if method == Method::POST || method == Method::PUT {
-=======
 
             let headers = if let Some((project, _)) = self
                 .cache
@@ -258,7 +255,6 @@
             };
 
             if method == Method::POST || method == Method::PUT {
->>>>>>> 8f0d7e1e
                 trace!("detected POST/PUT");
                 let user = trace_err!(self
                     .cache
@@ -273,9 +269,6 @@
                     Some(user.access_key.clone())
                 };
 
-<<<<<<< HEAD
-                Ok(CheckAccessResult {
-=======
                 let bucket_obj =
                     self.cache
                         .get_full_resource_by_name(crate::structs::ResourceString::Project(
@@ -299,7 +292,6 @@
                 }
 
                 return Ok(CheckAccessResult {
->>>>>>> 8f0d7e1e
                     user_id: Some(user.user_id.to_string()),
                     token_id,
                     resource_ids: None,
@@ -311,12 +303,8 @@
                     }),
                     object: None,
                     bundle: None,
-<<<<<<< HEAD
-                })
-=======
                     headers,
                 });
->>>>>>> 8f0d7e1e
             } else {
                 trace!("detected not POST/PUT");
                 let user = trace_err!(self
@@ -326,9 +314,6 @@
                     )
                     .ok_or_else(|| anyhow!("Unknown user")))?;
 
-<<<<<<< HEAD
-                Ok(CheckAccessResult::new(
-=======
                 let bucket_obj =
                     self.cache
                         .get_full_resource_by_name(crate::structs::ResourceString::Project(
@@ -352,7 +337,6 @@
                 }
 
                 return Ok(CheckAccessResult::new(
->>>>>>> 8f0d7e1e
                     Some(user.user_id.to_string()),
                     Some(user.access_key),
                     None,
@@ -364,12 +348,8 @@
                     }),
                     None,
                     None,
-<<<<<<< HEAD
-                ))
-=======
                     headers,
                 ));
->>>>>>> 8f0d7e1e
             }
         } else if let Some((bucket, _)) = path.as_object() {
             let ((obj, loc), ids, missing, bundle) = self.extract_object_from_path(path, method)?;
@@ -385,53 +365,43 @@
                         )
                         .ok_or_else(|| anyhow!("Unknown user")))?;
 
-                    for (res, perm) in user.permissions {
-                        // ResourceIds only contain Bundle Id as Project
-                        if ids.check_if_in(res) && perm >= db_perm_from_method {
-                            let token_id = if user.user_id.to_string() == user.access_key {
-                                None
-                            } else {
-                                Some(user.access_key.clone())
-                            };
-
-                            trace!(resource_id = ?res, permission = ?perm, user_id = ?user.user_id, key = ?user.access_key, "permission match found");
-
-                            return Ok(CheckAccessResult {
-                                user_id: Some(user.user_id.to_string()),
-                                token_id,
-                                resource_ids: None,
-                                missing_resources: None, // Bundles are standalone
-                                object: Some((obj, None)), // Bundles can't have a location
-                                bundle: Some(bundle),
-                                headers: None,
-                            });
+                    if !user.admin {
+                        for (res, perm) in user.permissions {
+                            // ResourceIds only contain Bundle Id as Project
+                            if ids.check_if_in(res) && perm >= db_perm_from_method {
+                                let token_id = if user.user_id.to_string() == user.access_key {
+                                    None
+                                } else {
+                                    Some(user.access_key.clone())
+                                };
+
+                                trace!(resource_id = ?res, permission = ?perm, user_id = ?user.user_id, key = ?user.access_key, "permission match found");
+
+                                return Ok(CheckAccessResult {
+                                    user_id: Some(user.user_id.to_string()),
+                                    token_id,
+                                    resource_ids: None,
+                                    missing_resources: None, // Bundles are standalone
+                                    object: Some((obj, None)), // Bundles can't have a location
+                                    bundle: Some(bundle),
+                                    headers: None,
+                                });
+                            }
                         }
-                    }
-                }
-
-<<<<<<< HEAD
-        let ((obj, loc), ids, missing, bundle) = self.extract_object_from_path(path, method)?;
-
-        if let Some(bundle) = bundle {
-            debug!(bundle, "bundle_detected");
-            if obj.object_type == ObjectType::Bundle {
-                // Check if user has access to Bundle Object
-                let user = trace_err!(self
-                    .cache
-                    .get_user_by_key(
-                        &trace_err!(creds.ok_or_else(|| anyhow!("Unknown user")))?.access_key
-                    )
-                    .ok_or_else(|| anyhow!("Unknown user")))?;
-
-                for (res, perm) in user.permissions {
-                    // ResourceIds only contain Bundle Id as Project
-                    if ids.check_if_in(res) && ((perm >= db_perm_from_method) || user.admin) {
-                        let token_id = if user.user_id.to_string() == user.access_key {
-                            None
-                        } else {
-                            Some(user.access_key.clone())
-                        };
-=======
+                    } else {
+                        trace!("AdminUser signed bundle");
+                        return Ok(CheckAccessResult {
+                            user_id: Some(user.user_id.to_string()),
+                            token_id: None,
+                            resource_ids: Some(ids),
+                            missing_resources: None,
+                            object: Some((obj, None)),
+                            bundle: Some(bundle),
+                            headers: None,
+                        });
+                    }
+                }
+
                 if db_perm_from_method == DbPermissionLevel::Read
                     && obj.data_class == DataClass::Public
                 {
@@ -485,7 +455,6 @@
             } else {
                 None
             };
->>>>>>> 8f0d7e1e
 
             match method {
                 &Method::GET | &Method::HEAD | &Method::OPTIONS | &Method::DELETE => {
@@ -514,27 +483,6 @@
                     .cache
                     .get_user_by_key(&creds.access_key)
                     .ok_or_else(|| anyhow!("Unknown user")))?;
-<<<<<<< HEAD
-                if !user.admin {
-                    for (res, perm) in user.permissions {
-                        if ids.check_if_in(res) && (perm >= db_perm_from_method) {
-                            let token_id = if user.user_id.to_string() == user.access_key {
-                                None
-                            } else {
-                                Some(user.access_key.clone())
-                            };
-                            trace!(resource_id = ?res, permission = ?perm, "permission match found");
-                            return Ok(CheckAccessResult::new(
-                                Some(user.user_id.to_string()),
-                                token_id,
-                                Some(ids),
-                                missing,
-                                Some((obj, loc)),
-                                Some(bundle),
-                            ));
-                        }
-=======
-
                 for (res, perm) in user.permissions {
                     if ids.check_if_in(res) && perm >= db_perm_from_method {
                         let token_id = if user.user_id.to_string() == user.access_key {
@@ -552,71 +500,11 @@
                             None,
                             headers,
                         ));
->>>>>>> 8f0d7e1e
-                    }
-                } else {
-                    trace!("AdminUser signed bundle");
-                    return Ok(CheckAccessResult::new(
-                        Some(user.user_id.to_string()),
-                        None,
-                        Some(ids),
-                        missing,
-                        Some((obj, loc)),
-                        Some(bundle),
-                    ));
+                    }
                 }
             }
         }
 
-<<<<<<< HEAD
-        match method {
-            &Method::GET | &Method::HEAD | &Method::OPTIONS | &Method::DELETE => {
-                if missing.is_some() {
-                    bail!("Resource not found")
-                }
-            }
-            _ => {}
-        };
-
-        if db_perm_from_method == DbPermissionLevel::Read && obj.data_class == DataClass::Public {
-            debug!("public_object");
-            return Ok(CheckAccessResult::new(
-                None,
-                None,
-                Some(ids),
-                missing,
-                Some((obj, loc)),
-                None,
-            ));
-        } else if let Some(creds) = creds {
-            debug!("private object");
-            let user = trace_err!(self
-                .cache
-                .get_user_by_key(&creds.access_key)
-                .ok_or_else(|| anyhow!("Unknown user")))?;
-
-            for (res, perm) in user.permissions {
-                if ids.check_if_in(res) && ((perm >= db_perm_from_method) || user.admin) {
-                    let token_id = if user.user_id.to_string() == user.access_key {
-                        None
-                    } else {
-                        Some(user.access_key.clone())
-                    };
-                    trace!(resource_id = ?res, permission = ?perm, "permission match found");
-                    return Ok(CheckAccessResult::new(
-                        Some(user.user_id.to_string()),
-                        token_id,
-                        Some(ids),
-                        missing,
-                        Some((obj, loc)),
-                        None,
-                    ));
-                }
-            }
-        }
-
-=======
->>>>>>> 8f0d7e1e
         Err(anyhow!("Invalid permissions"))
     }
 
