--- conflicted
+++ resolved
@@ -204,11 +204,8 @@
                         children: None,
                         parents: new_revision.parents,
                         synced: false,
-<<<<<<< HEAD
                         endpoints: new_revision.endpoints,
-=======
                         created_at: new_revision.created_at,
->>>>>>> c295320b
                     }
                 }
             } else {
@@ -233,11 +230,8 @@
                     children: None,
                     parents: None,
                     synced: false,
-<<<<<<< HEAD
                     endpoints: vec![], // Can be empty IF this gets updated by the gRPC response
-=======
                     created_at: Some(chrono::Utc::now().naive_utc()),
->>>>>>> c295320b
                 }
             }
         } else {
@@ -261,11 +255,8 @@
                 children: None,
                 parents: None,
                 synced: false,
-<<<<<<< HEAD
                 endpoints: vec![], // Can be empty IF this gets updated by the gRPC response
-=======
                 created_at: Some(chrono::Utc::now().naive_utc()),
->>>>>>> c295320b
             }
         };
 
@@ -360,11 +351,8 @@
                         res_ids.get_project(),
                     )])),
                     synced: false,
-<<<<<<< HEAD
                     endpoints: vec![], // Can be empty IF this gets updated by the gRPC response
-=======
                     created_at: Some(chrono::Utc::now().naive_utc()),
->>>>>>> c295320b
                 };
 
                 if let Some(handler) = self.cache.aruna_client.read().await.as_ref() {
@@ -403,11 +391,8 @@
                     children: None,
                     parents: Some(HashSet::from([parent])),
                     synced: false,
-<<<<<<< HEAD
                     endpoints: vec![], // Can be empty IF this gets updated by the gRPC response
-=======
                     created_at: Some(chrono::Utc::now().naive_utc()),
->>>>>>> c295320b
                 };
                 if let Some(handler) = self.cache.aruna_client.read().await.as_ref() {
                     if let Some(token) = &impersonating_token {
@@ -611,11 +596,8 @@
                         children: None,
                         parents: new_revision.parents,
                         synced: false,
-<<<<<<< HEAD
                         endpoints: new_revision.endpoints,
-=======
                         created_at: new_revision.created_at,
->>>>>>> c295320b
                     }
                 }
             } else {
@@ -641,12 +623,9 @@
                     children: None,
                     parents: None,
                     synced: false,
-<<<<<<< HEAD
                     endpoints: vec![], // Can be empty, as long as create_object overwrites this
-                                       // object with gRPC response
-=======
+                    // object with gRPC response
                     created_at: Some(chrono::Utc::now().naive_utc()),
->>>>>>> c295320b
                 }
             }
         } else {
@@ -670,12 +649,9 @@
                 children: None,
                 parents: None,
                 synced: false,
-<<<<<<< HEAD
                 endpoints: vec![], // Can be empty, as long as create_object overwrites this
-                                   // object with gRPC response
-=======
+                // object with gRPC response
                 created_at: Some(chrono::Utc::now().naive_utc()),
->>>>>>> c295320b
             }
         };
 
@@ -715,12 +691,9 @@
                         res_ids.get_project(),
                     )])),
                     synced: false,
-<<<<<<< HEAD
                     endpoints: vec![], // Can be empty, as long as create_object overwrites this
-                                       // object with gRPC response
-=======
+                    // object with gRPC response
                     created_at: Some(chrono::Utc::now().naive_utc()),
->>>>>>> c295320b
                 };
 
                 if let Some(handler) = self.cache.aruna_client.read().await.as_ref() {
@@ -759,12 +732,9 @@
                     children: None,
                     parents: Some(HashSet::from([parent])),
                     synced: false,
-<<<<<<< HEAD
                     endpoints: vec![], // Can be empty, as long as create_object overwrites this
-                                       // object with gRPC response
-=======
+                    // object with gRPC response
                     created_at: Some(chrono::Utc::now().naive_utc()),
->>>>>>> c295320b
                 };
 
                 if let Some(handler) = self.cache.aruna_client.read().await.as_ref() {
@@ -1087,12 +1057,9 @@
         let (sender, receiver) = async_channel::bounded(10);
 
         // Gets 128 kb chunks (last 2)
-<<<<<<< HEAD
-        let footer_parser: Option<FooterParser> = if content_length > 5242880 {
-=======
+
         let footer_limit = 5242880 + 80 * 28;
         let footer_parser: Option<FooterParser> = if content_length > footer_limit {
->>>>>>> c295320b
             trace!("getting footer");
             // Without encryption block because this is already checked inside
             let (footer_sender, footer_receiver) = async_channel::unbounded();
